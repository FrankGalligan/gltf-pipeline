--- conflicted
+++ resolved
@@ -12,15 +12,8 @@
 var replaceWithDecompressedPrimitive = require('./replaceWithDecompressedPrimitive');
 var splitPrimitives = require('./splitPrimitives');
 
-<<<<<<< HEAD
-var replaceWithDecompressedPrimitive = require('./replaceWithDecompressedPrimitive');
-
-var checkGreaterThanOrEquals = Cesium.Check.typeOf.number.greaterThanOrEquals;
-var checkLessThan = Cesium.Check.typeOf.number.lessThan;
-=======
 var arrayFill = Cesium.arrayFill;
 var Check = Cesium.Check;
->>>>>>> 54eee61f
 var clone = Cesium.clone;
 var ComponentDatatype = Cesium.ComponentDatatype;
 var defaultValue = Cesium.defaultValue;
@@ -33,95 +26,6 @@
 
 module.exports = compressDracoMeshes;
 
-<<<<<<< HEAD
-function addCompressionExtensionToPrimitive(gltf, primitive, attributeToId, encodedLength, encodedData, uncompressedFallback) {
-    if (!uncompressedFallback) {
-        // Remove properties from accessors.
-        // Remove indices bufferView.
-        var indicesAccessor = clone(gltf.accessors[primitive.indices]);
-        delete indicesAccessor.bufferView;
-        delete indicesAccessor.byteOffset;
-        delete indicesAccessor.count;
-        primitive.indices = addToArray(gltf.accessors, indicesAccessor);
-
-        // Remove attributes bufferViews.
-        ForEach.meshPrimitiveAttribute(primitive, function(accessorId, semantic) {
-	    var attributeAccessor = clone(gltf.accessors[accessorId]);
-	    delete attributeAccessor.bufferView;
-	    delete attributeAccessor.byteOffset;
-	    delete attributeAccessor.count;
-	    primitive.attributes[semantic] = addToArray(gltf.accessors, attributeAccessor);
-        });
-    }
-
-    var buffer = {
-        byteLength: encodedLength,
-        extras: {
-            _pipeline: {
-                source: encodedData
-            }
-        }
-    };
-    var bufferId = addToArray(gltf.buffers, buffer);
-    var bufferView = {
-        buffer: bufferId,
-        byteOffset: 0,
-        byteLength: encodedLength
-    };
-    var bufferViewId = addToArray(gltf.bufferViews, bufferView);
-
-    var extensions = primitive.extensions;
-    if (!defined(primitive.extensions)) {
-        extensions = {};
-        primitive.extensions = extensions;
-    }
-    extensions.KHR_draco_mesh_compression = {
-        bufferView: bufferViewId,
-        attributes: attributeToId
-    };
-
-    gltf = replaceWithDecompressedPrimitive(gltf, primitive, encodedData, extensions.KHR_draco_mesh_compression, uncompressedFallback);
-}
-
-function copyCompressedExtensionToPrimitive(primitive, compressedPrimitive) {
-    var attributes = {};
-    /*eslint-disable no-unused-vars*/
-    ForEach.meshPrimitiveAttribute(primitive, function(accessorId, semantic) {
-        attributes[semantic] = compressedPrimitive.attributes[semantic];
-    });
-    primitive.attributes = attributes;
-    primitive.indices = compressedPrimitive.indices;
-
-    var dracoExtension = compressedPrimitive.extensions.KHR_draco_mesh_compression;
-    var extensions = {};
-    primitive.extensions = extensions;
-    extensions.KHR_draco_mesh_compression = {
-        bufferView: dracoExtension.bufferView,
-        attributes: dracoExtension.attributes
-    };
-}
-
-function getAddAttributeFunctionName(componentType) {
-    switch (componentType) {
-        case WebGLConstants.UNSIGNED_BYTE:
-            return 'AddUInt8Attribute';
-        case WebGLConstants.BYTE:
-            return 'AddInt8Attribute';
-        case WebGLConstants.UNSIGNED_SHORT:
-            return 'AddUInt16Attribute';
-        case WebGLConstants.SHORT:
-            return 'AddInt16Attribute';
-        case WebGLConstants.UNSIGNED_INT:
-            return 'AddUInt32Attribute';
-        case WebGLConstants.INT:
-            return 'AddInt32Attribute';
-        case WebGLConstants.FLOAT:
-            return 'AddFloatAttribute';
-    }
-}
-
-=======
->>>>>>> 54eee61f
 /**
  * Compresses meshes using Draco compression in the glTF model.
  *
@@ -150,6 +54,7 @@
     var quantizeColorBits = defaultValue(dracoOptions.quantizeColorBits, defaults.quantizeColorBits);
     var quantizeGenericBits = defaultValue(dracoOptions.quantizeGenericBits, defaults.quantizeGenericBits);
     var unifiedQuantization = defaultValue(dracoOptions.unifiedQuantization, defaults.unifiedQuantization);
+    var uncompressedFallback = defaultValue(options.dracoOptions.uncompressedFallback, false);
     checkRange('compressionLevel', compressionLevel, 0, 10);
     checkRange('quantizePositionBits', quantizePositionBits, 0, 30);
     checkRange('quantizeNormalBits', quantizeNormalBits, 0, 30);
@@ -158,49 +63,12 @@
     checkRange('quantizeGenericBits', quantizeGenericBits, 0, 30);
 
     splitPrimitives(gltf);
-<<<<<<< HEAD
-    var hashPrimitives = {};
-    options = defaultValue(options, {});
-    options.dracoOptions = defaultValue(options.dracoOptions, {});
-    var compressionLevel = defaultValue(options.dracoOptions.compressionLevel, 7);
-    var positionQuantization = defaultValue(options.dracoOptions.quantizePosition, 14);
-    var normalQuantization = defaultValue(options.dracoOptions.quantizeNormal, 10);
-    var texcoordQuantization = defaultValue(options.dracoOptions.quantizeTexcoord, 12);
-    var colorQuantization = defaultValue(options.dracoOptions.quantizeColor, 8);
-    var skinQuantization = defaultValue(options.dracoOptions.quantizeSkin, 12);
-    var useUnifiedQuantization = defaultValue(options.dracoOptions.unifiedQuantization, false);
-    var uncompressedFallback = defaultValue(options.dracoOptions.uncompressedFallback, false);
-
-    checkGreaterThanOrEquals('draco.compressionLevel', compressionLevel, 0);
-    checkLessThan('draco.compressionLevel', compressionLevel, 11);
-    checkGreaterThanOrEquals('draco.quantizePosition', positionQuantization, 0);
-    checkLessThan('draco.quantizePosition', positionQuantization, 31);
-    checkGreaterThanOrEquals('draco.quantizeNormal', normalQuantization, 0);
-    checkLessThan('draco.quantizeNormal', normalQuantization, 31);
-    checkGreaterThanOrEquals('draco.quantizeTexcoord', texcoordQuantization, 0);
-    checkLessThan('draco.quantizeTexcoord', texcoordQuantization, 31);
-    checkGreaterThanOrEquals('draco.quantizeColor', colorQuantization, 0);
-    checkLessThan('draco.quantizeColor', colorQuantization, 31);
-    checkGreaterThanOrEquals('draco.quantizeSkin', skinQuantization, 0);
-    checkLessThan('draco.quantizeSkin', skinQuantization, 31);
-
-    var positionOrigin, positionRange;
-
-    if (uncompressedFallback) {
-        addExtensionsUsed(gltf, 'KHR_draco_mesh_compression');
-    } else {
-        addExtensionsRequired(gltf, 'KHR_draco_mesh_compression');
-    }
-
-    if (useUnifiedQuantization) {
-=======
 
     var hashPrimitives = {};
     var positionOrigin;
     var positionRange;
 
     if (unifiedQuantization) {
->>>>>>> 54eee61f
         // Collect bounding box from all primitives. Currently works only for vec3 positions (XYZ).
         var accessors = gltf.accessors;
         var min = arrayFill(new Array(3), Number.POSITIVE_INFINITY);
@@ -330,11 +198,7 @@
                 encodedData[i] = encodedDracoDataArray.GetValue(i);
             }
 
-<<<<<<< HEAD
-            addCompressionExtensionToPrimitive(gltf, primitive, attributeToId, encodedLength, encodedData, uncompressedFallback);
-=======
-            addCompressionExtensionToPrimitive(gltf, primitive, attributeToId, encodedLength, encodedData, encodedPointsCount, encodedFacesCount);
->>>>>>> 54eee61f
+            addCompressionExtensionToPrimitive(gltf, primitive, attributeToId, encodedLength, encodedData, encodedPointsCount, encodedFacesCount, uncompressedFallback);
 
             encoderModule.destroy(encodedDracoDataArray);
             encoderModule.destroy(mesh);
@@ -351,21 +215,23 @@
     return gltf;
 }
 
-function addCompressionExtensionToPrimitive(gltf, primitive, attributeToId, encodedLength, encodedData, encodedPointsCount, encodedFacesCount) {
-    // Remove properties from accessors.
-    // Remove indices bufferView.
-    var indicesAccessor = clone(gltf.accessors[primitive.indices]);
-    delete indicesAccessor.bufferView;
-    delete indicesAccessor.byteOffset;
-    primitive.indices = addToArray(gltf.accessors, indicesAccessor);
-
-    // Remove attributes bufferViews.
-    ForEach.meshPrimitiveAttribute(primitive, function(accessorId, semantic) {
-        var attributeAccessor = clone(gltf.accessors[accessorId]);
-        delete attributeAccessor.bufferView;
-        delete attributeAccessor.byteOffset;
-        primitive.attributes[semantic] = addToArray(gltf.accessors, attributeAccessor);
-    });
+function addCompressionExtensionToPrimitive(gltf, primitive, attributeToId, encodedLength, encodedData, encodedPointsCount, encodedFacesCount, uncompressedFallback) {
+    if (!uncompressedFallback) {
+        // Remove properties from accessors.
+        // Remove indices bufferView.
+        var indicesAccessor = clone(gltf.accessors[primitive.indices]);
+        delete indicesAccessor.bufferView;
+        delete indicesAccessor.byteOffset;
+        primitive.indices = addToArray(gltf.accessors, indicesAccessor);
+
+        // Remove attributes bufferViews.
+        ForEach.meshPrimitiveAttribute(primitive, function(accessorId, semantic) {
+            var attributeAccessor = clone(gltf.accessors[accessorId]);
+            delete attributeAccessor.bufferView;
+            delete attributeAccessor.byteOffset;
+            primitive.attributes[semantic] = addToArray(gltf.accessors, attributeAccessor);
+        });
+    }
 
     var buffer = {
         byteLength: encodedLength,
@@ -389,7 +255,7 @@
         attributes: attributeToId
     };
 
-    gltf = replaceWithDecompressedPrimitive(gltf, primitive, encodedPointsCount, encodedFacesCount);
+    gltf = replaceWithDecompressedPrimitive(gltf, primitive, encodedPointsCount, encodedFacesCount, encodedData, uncompressedFallback);
 }
 
 function copyCompressedExtensionToPrimitive(primitive, compressedPrimitive) {
