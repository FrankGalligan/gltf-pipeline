'use strict';

var mergeBuffers = require('../../lib/mergeBuffers');

describe('mergeBuffers', function() {
    it('merges buffers', function() {
        var buffer0 = new Buffer([1, 2]);
        var buffer1 = new Buffer([3, 4, 5]);
        var bufferMerged = new Buffer([1, 2, 3, 4, 5]);
        var gltf = {
            "bufferViews": {
                "bufferView_0": {
                    "buffer": "bufferView_0_buffer",
                    "byteLength": 2,
                    "byteOffset": 0
                },
                "bufferView_1": {
                    "buffer": "bufferView_1_buffer",
                    "byteLength": 3,
                    "byteOffset": 0
                }
            },
            "buffers": {
                "bufferView_0_buffer": {
                    "byteLength": 2,
                    "type": "arraybuffer",
                    "uri": "data:,",
                    "extras": {
                        "_pipeline": {
<<<<<<< HEAD
                          "source": buffer0,
                          "extension": ".bin",
                          "deleteExtras": true
=======
                            "source": buffer0,
                            "extension": ".bin",
                            "deleteExtras": true
>>>>>>> ba0cf729
                        }
                    }
                },
                "bufferView_1_buffer": {
                    "byteLength": 3,
                    "type": "arraybuffer",
                    "uri": "data:,",
                    "extras": {
                        "_pipeline": {
<<<<<<< HEAD
                          "source": buffer1,
                          "extension": ".bin",
                          "deleteExtras": true
=======
                            "source": buffer1,
                            "extension": ".bin",
                            "deleteExtras": true
>>>>>>> ba0cf729
                        }
                    }
                }
            }
        };

        mergeBuffers(gltf, 'mergedBuffers');

        expect(gltf).toEqual({
            "bufferViews": {
                "bufferView_0": {
                    "buffer": "mergedBuffers",
                    "byteLength": 2,
                    "byteOffset": 0
                },
                "bufferView_1": {
                    "buffer": "mergedBuffers",
                    "byteLength": 3,
                    "byteOffset": 2
                }
            },
            "buffers": {
                "mergedBuffers": {
                    "byteLength": 5,
                    "type": "arraybuffer",
                    "uri": "data:,",
                    "extras": {
                        "_pipeline": {
<<<<<<< HEAD
                          "source": bufferMerged,
                          "extension": ".bin",
                          "deleteExtras": true
=======
                            "source": bufferMerged,
                            "extension": ".bin",
                            "deleteExtras": true
>>>>>>> ba0cf729
                        }
                    }
                }
            }
        });
    });
});
<|MERGE_RESOLUTION|>--- conflicted
+++ resolved
@@ -1,100 +1,82 @@
-'use strict';
-
-var mergeBuffers = require('../../lib/mergeBuffers');
-
-describe('mergeBuffers', function() {
-    it('merges buffers', function() {
-        var buffer0 = new Buffer([1, 2]);
-        var buffer1 = new Buffer([3, 4, 5]);
-        var bufferMerged = new Buffer([1, 2, 3, 4, 5]);
-        var gltf = {
-            "bufferViews": {
-                "bufferView_0": {
-                    "buffer": "bufferView_0_buffer",
-                    "byteLength": 2,
-                    "byteOffset": 0
-                },
-                "bufferView_1": {
-                    "buffer": "bufferView_1_buffer",
-                    "byteLength": 3,
-                    "byteOffset": 0
-                }
-            },
-            "buffers": {
-                "bufferView_0_buffer": {
-                    "byteLength": 2,
-                    "type": "arraybuffer",
-                    "uri": "data:,",
-                    "extras": {
-                        "_pipeline": {
-<<<<<<< HEAD
-                          "source": buffer0,
-                          "extension": ".bin",
-                          "deleteExtras": true
-=======
-                            "source": buffer0,
-                            "extension": ".bin",
-                            "deleteExtras": true
->>>>>>> ba0cf729
-                        }
-                    }
-                },
-                "bufferView_1_buffer": {
-                    "byteLength": 3,
-                    "type": "arraybuffer",
-                    "uri": "data:,",
-                    "extras": {
-                        "_pipeline": {
-<<<<<<< HEAD
-                          "source": buffer1,
-                          "extension": ".bin",
-                          "deleteExtras": true
-=======
-                            "source": buffer1,
-                            "extension": ".bin",
-                            "deleteExtras": true
->>>>>>> ba0cf729
-                        }
-                    }
-                }
-            }
-        };
-
-        mergeBuffers(gltf, 'mergedBuffers');
-
-        expect(gltf).toEqual({
-            "bufferViews": {
-                "bufferView_0": {
-                    "buffer": "mergedBuffers",
-                    "byteLength": 2,
-                    "byteOffset": 0
-                },
-                "bufferView_1": {
-                    "buffer": "mergedBuffers",
-                    "byteLength": 3,
-                    "byteOffset": 2
-                }
-            },
-            "buffers": {
-                "mergedBuffers": {
-                    "byteLength": 5,
-                    "type": "arraybuffer",
-                    "uri": "data:,",
-                    "extras": {
-                        "_pipeline": {
-<<<<<<< HEAD
-                          "source": bufferMerged,
-                          "extension": ".bin",
-                          "deleteExtras": true
-=======
-                            "source": bufferMerged,
-                            "extension": ".bin",
-                            "deleteExtras": true
->>>>>>> ba0cf729
-                        }
-                    }
-                }
-            }
-        });
-    });
-});
+'use strict';
+
+var mergeBuffers = require('../../lib/mergeBuffers');
+
+describe('mergeBuffers', function() {
+    it('merges buffers', function() {
+        var buffer0 = new Buffer([1, 2]);
+        var buffer1 = new Buffer([3, 4, 5]);
+        var bufferMerged = new Buffer([1, 2, 3, 4, 5]);
+        var gltf = {
+            "bufferViews": {
+                "bufferView_0": {
+                    "buffer": "bufferView_0_buffer",
+                    "byteLength": 2,
+                    "byteOffset": 0
+                },
+                "bufferView_1": {
+                    "buffer": "bufferView_1_buffer",
+                    "byteLength": 3,
+                    "byteOffset": 0
+                }
+            },
+            "buffers": {
+                "bufferView_0_buffer": {
+                    "byteLength": 2,
+                    "type": "arraybuffer",
+                    "uri": "data:,",
+                    "extras": {
+                        "_pipeline": {
+                          "source": buffer0,
+                          "extension": ".bin",
+                          "deleteExtras": true
+                        }
+                    }
+                },
+                "bufferView_1_buffer": {
+                    "byteLength": 3,
+                    "type": "arraybuffer",
+                    "uri": "data:,",
+                    "extras": {
+                        "_pipeline": {
+                          "source": buffer1,
+                          "extension": ".bin",
+                          "deleteExtras": true
+                        }
+                    }
+                }
+            }
+        };
+
+        mergeBuffers(gltf, 'mergedBuffers');
+
+        expect(gltf).toEqual({
+            "bufferViews": {
+                "bufferView_0": {
+                    "buffer": "mergedBuffers",
+                    "byteLength": 2,
+                    "byteOffset": 0
+                },
+                "bufferView_1": {
+                    "buffer": "mergedBuffers",
+                    "byteLength": 3,
+                    "byteOffset": 2
+                }
+            },
+            "buffers": {
+                "mergedBuffers": {
+                    "byteLength": 5,
+                    "type": "arraybuffer",
+                    "uri": "data:,",
+                    "extras": {
+                        "_pipeline": {
+                          "source": bufferMerged,
+                          "extension": ".bin",
+                          "deleteExtras": true
+                        }
+                    }
+                }
+            }
+        });
+    });
+});