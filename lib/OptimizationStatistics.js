--- conflicted
+++ resolved
@@ -15,11 +15,8 @@
     this.numberOfCamerasRemoved = 0;
     this.numberOfTexturesRemoved = 0;
     this.numberOfMeshesRemoved = 0;
-<<<<<<< HEAD
     this.numberOfNodesRemoved = 0;
-=======
     this.numberOfAccessorsRemoved = 0;
->>>>>>> 71005030
 }
 
 OptimizationStatistics.prototype.print = function(stats) {
@@ -35,9 +32,6 @@
     process.stdout.write('Cameras removed: ' + this.numberOfCamerasRemoved + '\n');
     process.stdout.write('Textures removed: ' + this.numberOfTexturesRemoved + '\n');
     process.stdout.write('Meshes removed: ' + this.numberOfMeshesRemoved + '\n');
-<<<<<<< HEAD
     process.stdout.write('Nodes removed: ' + this.numberOfNodesRemoved + '\n');
-=======
     process.stdout.write('Accessors removed: ' + this.numberOfAccessorsRemoved + '\n');
->>>>>>> 71005030
 };