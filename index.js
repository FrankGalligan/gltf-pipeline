--- conflicted
+++ resolved
@@ -5,11 +5,8 @@
     removeUnusedImages : require('./lib/removeUnusedImages'),
     removeUnusedSamplers : require('./lib/removeUnusedSamplers'),
     removeUnusedShaders : require('./lib/removeUnusedShaders'),
-<<<<<<< HEAD
     removeUnusedTechniques : require('./lib/removeUnusedTechniques'),
-=======
     removeUnusedPrograms : require('./lib/removeUnusedPrograms'),
     removeUnusedBufferViews : require('./lib/removeUnusedBufferViews'),
->>>>>>> fb7f1ad4
     OptimizationStatistics : require('./lib/OptimizationStatistics')
 };