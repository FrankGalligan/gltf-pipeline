--- conflicted
+++ resolved
@@ -76,40 +76,6 @@
             describe : 'Print statistics to console for input and output glTF files.',
             type : 'boolean',
             default : defaults.stats
-<<<<<<< HEAD
-=======
-        },
-        'texcomp.<format>.enable': {
-            choices: ['pvrtc1', 'pvrtc2', 'etc1', 'etc2', 'astc', 'dxt1', 'dxt3', 'dxt5', 'crunch-dxt1', 'crunch-dxt5'],
-            describe: 'Whether to compress textures with the given compressed texture format. If other texcomp.<format> flags are enabled, this is implicitly true. Multiple formats may be supplied by repeating this flag. <format> must be replaced with one of the choices below. Compressed textures are saved as Cesium and 3D Tiles specific metadata inside image.extras.compressedImage3DTiles. More details about texture compression in glTF here: https://github.com/KhronosGroup/glTF/issues/739',
-            group: 'Options: Texture Compression',
-            type: 'string'
-        },
-        'texcomp.<format>.quality': {
-            choices: [0, 1, 2, 3, 4, 5, 6, 7, 8, 9, 10],
-            default : 5,
-            describe: 'A value between 0 and 10 specifying the quality of the compressed textures. Higher values produce better quality compression but take longer to compute. Different texture formats and compress tools may treat this value differently.',
-            group: 'Options: Texture Compression',
-            type: 'number'
-        },
-        'texcomp.<format>.bitrate': {
-            default : 2.0,
-            describe: 'The bitrate when using the pvrtc or astc formats. For pvrtc supported values are 2.0 and 4.0.',
-            group: 'Options: Texture Compression',
-            type: 'number'
-        },
-        'texcomp.<format>.blockSize': {
-            choices: ['4x4', '5x4', '5x5', '6x5', '6x6', '8x5', '8x6', '8x8', '10x5', '10x6', '10x8', '10x10', '12x10', '12x12'],
-            default : '8x8',
-            describe: 'The block size for astc compression. Smaller block sizes result in higher bitrates. This value is ignored if options.bitrate is also set.',
-            group: 'Options: Texture Compression',
-            type: 'string'
-        },
-        'texcomp.<format>.alphaBit': {
-            default : false,
-            describe: 'Store a single bit for alpha. Only supported for etc2.',
-            group: 'Options: Texture Compression',
-            type: 'boolean'
         },
         'draco.compressMeshes': {
             alias: 'd',
@@ -144,7 +110,6 @@
             default : false,
             describe: 'Quantize positions of all primitives using the same quantization grid defined by the unified bounding box of all primitives. If this option is not set, quantization is applied on each primitive separately which can result in gaps appearing between different primitives. Default is false.',
             type: 'boolean'
->>>>>>> 74c392f5
         }
     }).parse(args);
 
@@ -172,45 +137,23 @@
 }
 
 var outputDirectory = path.dirname(outputPath);
-var outputName = path.basename(outputPath, outputExtension);
+var outputName = path.basename(outputPath, path.extname(outputPath));
+outputExtension = path.extname(outputPath).toLowerCase();
 if (outputExtension !== '.gltf' && outputExtension !== '.glb') {
     console.log('Error: unrecognized file extension "' + outputExtension + '".');
     return;
 }
 
-<<<<<<< HEAD
-=======
-// If any raw texcomp parameters were specified, they are enabled
 var i;
-var texcompOptions;
 var dracoOptions;
 var length = args.length;
 for (i = 0; i < length; ++i) {
     var arg = args[i];
-    if (arg.indexOf('texcomp') >= 0) {
-        texcompOptions = argv.texcomp;
-    }
     if (arg.indexOf('--draco.') === 0 || arg === '-d') {
         dracoOptions = defaultValue(argv.draco, {});
     }
 }
 
-// Handle texture compression options
-var textureCompressionOptions;
-if (defined(texcompOptions)) {
-    textureCompressionOptions = [];
-    delete texcompOptions['<format>'];
-    for (var format in texcompOptions) {
-        if (texcompOptions.hasOwnProperty(format)) {
-            var formatOptions = texcompOptions[format];
-            delete formatOptions.enable;
-            formatOptions.format = format;
-            textureCompressionOptions.push(formatOptions);
-        }
-    }
-}
-
->>>>>>> 74c392f5
 var options = {
     resourceDirectory : inputDirectory,
     separate : argv.separate,
@@ -218,12 +161,8 @@
     secure : argv.secure,
     checkTransparency : argv.checkTransparency,
     stats : argv.stats,
-<<<<<<< HEAD
-    name : outputName
-=======
-    textureCompressionOptions : textureCompressionOptions,
+    name : outputName,
     dracoOptions: dracoOptions
->>>>>>> 74c392f5
 };
 
 var inputIsBinary = inputExtension === '.glb';
