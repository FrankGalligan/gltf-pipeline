--- conflicted
+++ resolved
@@ -319,12 +319,7 @@
     }
 };
 
-<<<<<<< HEAD
 ForEach.techniqueParameterLegacy = function(technique, handler) {
-=======
-// TODO: KHR_techniques_webgl - remove and add techniqueUniform
-ForEach.techniqueParameter = function(technique, handler) {
->>>>>>> 546eb4eb
     var parameters = technique.parameters;
     for (var parameterName in parameters) {
         if (parameters.hasOwnProperty(parameterName)) {
