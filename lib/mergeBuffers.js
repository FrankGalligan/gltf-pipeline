'use strict';
var Cesium = require('cesium');
var ForEach = require('./ForEach');

var defined = Cesium.defined;

module.exports = mergeBuffers;

/**
 * Merge all buffers into one buffer.
 *
 * The glTF asset must be initialized for the pipeline.
 *
 * @param {Object} gltf A javascript object containing a glTF asset.
 * @param {String} [bufferId] The id to use for the combined buffer, generates a unique id if undefined.
 * @returns {Object} The glTF asset with one combined buffer.
 *
 * @see addPipelineExtras
 * @see loadGltfUris
 */
function mergeBuffers(gltf) {
    var buffers = gltf.buffers;
    var bufferViews = gltf.bufferViews;
    var bufferViewsForBuffers = getBufferViewsForBuffers(gltf);

    if (defined(buffers) && buffers.length > 0) {
        var buffersToMerge = [];
        var lengthSoFar = 0;
        ForEach.buffer(gltf, function(buffer, bufferId) {
            var bufferViewIds = bufferViewsForBuffers[bufferId];
            for (var bufferViewId in bufferViewIds) {
                if (bufferViewIds.hasOwnProperty(bufferViewId)) {
                    var bufferView = bufferViews[bufferViewId];
                    bufferView.byteOffset += lengthSoFar;
                    bufferView.buffer = 0;
                }
<<<<<<< HEAD
=======
                var bufferViewIds = bufferViewsForBuffers[gltfBufferId];
                for (var bufferViewId in bufferViewIds) {
                    if (bufferViewIds.hasOwnProperty(bufferViewId)) {
                        var bufferView = bufferViews[bufferViewId];
                        bufferView.byteOffset += lengthSoFar;
                        bufferView.buffer = bufferId;
                    }
                }

                // We check that each buffer is 4 byte aligned. Float buffers must start on a 4-byte boundary
                //  so merging in a buffer that isn't 4-byte aligned requires that padding be added.
                var sourceBuffer = buffer.extras._pipeline.source;
                var currentBufferLength = sourceBuffer.length;
                if (currentBufferLength % 4)
                {
                    currentBufferLength += 4 - (currentBufferLength % 4);
                    var newBuffer = Buffer.alloc(currentBufferLength);
                    sourceBuffer.copy(newBuffer);
                    sourceBuffer = buffer.extras._pipeline.source = newBuffer;
                }

                buffersToMerge.push(sourceBuffer);
                lengthSoFar += currentBufferLength;
>>>>>>> 41c49a18
            }
            buffersToMerge.push(buffer.extras._pipeline.source);
            lengthSoFar += buffer.extras._pipeline.source.length;
        });

        var source = Buffer.concat(buffersToMerge, lengthSoFar);

        //Replace existing buffer with new merged buffer
        gltf.buffers = [{
            byteLength: source.length,
            extras: {
                _pipeline: {
                    source: source,
                    extension: '.bin'
                }
            }
        }];
    }
    return gltf;
}

function getBufferViewsForBuffers(gltf) {
    var bufferViewsForBuffers = {};
    ForEach.bufferView(gltf, function(bufferView, bufferViewId) {
        var bufferId = bufferView.buffer;
        var bufferViewsForBuffer = bufferViewsForBuffers[bufferId];
        if (!defined(bufferViewsForBuffer)) {
            bufferViewsForBuffer = {};
            bufferViewsForBuffers[bufferId] = bufferViewsForBuffer;
        }
        bufferViewsForBuffer[bufferViewId] = true;
    });
    return bufferViewsForBuffers;
}
<|MERGE_RESOLUTION|>--- conflicted
+++ resolved
@@ -1,96 +1,70 @@
-'use strict';
-var Cesium = require('cesium');
-var ForEach = require('./ForEach');
-
-var defined = Cesium.defined;
-
-module.exports = mergeBuffers;
-
-/**
- * Merge all buffers into one buffer.
- *
- * The glTF asset must be initialized for the pipeline.
- *
- * @param {Object} gltf A javascript object containing a glTF asset.
- * @param {String} [bufferId] The id to use for the combined buffer, generates a unique id if undefined.
- * @returns {Object} The glTF asset with one combined buffer.
- *
- * @see addPipelineExtras
- * @see loadGltfUris
- */
-function mergeBuffers(gltf) {
-    var buffers = gltf.buffers;
-    var bufferViews = gltf.bufferViews;
-    var bufferViewsForBuffers = getBufferViewsForBuffers(gltf);
-
-    if (defined(buffers) && buffers.length > 0) {
-        var buffersToMerge = [];
-        var lengthSoFar = 0;
-        ForEach.buffer(gltf, function(buffer, bufferId) {
-            var bufferViewIds = bufferViewsForBuffers[bufferId];
-            for (var bufferViewId in bufferViewIds) {
-                if (bufferViewIds.hasOwnProperty(bufferViewId)) {
-                    var bufferView = bufferViews[bufferViewId];
-                    bufferView.byteOffset += lengthSoFar;
-                    bufferView.buffer = 0;
-                }
-<<<<<<< HEAD
-=======
-                var bufferViewIds = bufferViewsForBuffers[gltfBufferId];
-                for (var bufferViewId in bufferViewIds) {
-                    if (bufferViewIds.hasOwnProperty(bufferViewId)) {
-                        var bufferView = bufferViews[bufferViewId];
-                        bufferView.byteOffset += lengthSoFar;
-                        bufferView.buffer = bufferId;
-                    }
-                }
-
-                // We check that each buffer is 4 byte aligned. Float buffers must start on a 4-byte boundary
-                //  so merging in a buffer that isn't 4-byte aligned requires that padding be added.
-                var sourceBuffer = buffer.extras._pipeline.source;
-                var currentBufferLength = sourceBuffer.length;
-                if (currentBufferLength % 4)
-                {
-                    currentBufferLength += 4 - (currentBufferLength % 4);
-                    var newBuffer = Buffer.alloc(currentBufferLength);
-                    sourceBuffer.copy(newBuffer);
-                    sourceBuffer = buffer.extras._pipeline.source = newBuffer;
-                }
-
-                buffersToMerge.push(sourceBuffer);
-                lengthSoFar += currentBufferLength;
->>>>>>> 41c49a18
-            }
-            buffersToMerge.push(buffer.extras._pipeline.source);
-            lengthSoFar += buffer.extras._pipeline.source.length;
-        });
-
-        var source = Buffer.concat(buffersToMerge, lengthSoFar);
-
-        //Replace existing buffer with new merged buffer
-        gltf.buffers = [{
-            byteLength: source.length,
-            extras: {
-                _pipeline: {
-                    source: source,
-                    extension: '.bin'
-                }
-            }
-        }];
-    }
-    return gltf;
-}
-
-function getBufferViewsForBuffers(gltf) {
-    var bufferViewsForBuffers = {};
-    ForEach.bufferView(gltf, function(bufferView, bufferViewId) {
-        var bufferId = bufferView.buffer;
-        var bufferViewsForBuffer = bufferViewsForBuffers[bufferId];
-        if (!defined(bufferViewsForBuffer)) {
-            bufferViewsForBuffer = {};
-            bufferViewsForBuffers[bufferId] = bufferViewsForBuffer;
-        }
-        bufferViewsForBuffer[bufferViewId] = true;
-    });
-    return bufferViewsForBuffers;
-}
+'use strict';
+var Cesium = require('cesium');
+var ForEach = require('./ForEach');
+
+var defined = Cesium.defined;
+
+module.exports = mergeBuffers;
+
+/**
+ * Merge all buffers into one buffer.
+ *
+ * The glTF asset must be initialized for the pipeline.
+ *
+ * @param {Object} gltf A javascript object containing a glTF asset.
+ * @param {String} [bufferId] The id to use for the combined buffer, generates a unique id if undefined.
+ * @returns {Object} The glTF asset with one combined buffer.
+ *
+ * @see addPipelineExtras
+ * @see loadGltfUris
+ */
+function mergeBuffers(gltf) {
+    var buffers = gltf.buffers;
+    var bufferViews = gltf.bufferViews;
+    var bufferViewsForBuffers = getBufferViewsForBuffers(gltf);
+
+    if (defined(buffers) && buffers.length > 0) {
+        var buffersToMerge = [];
+        var lengthSoFar = 0;
+        ForEach.buffer(gltf, function(buffer, bufferId) {
+            var bufferViewIds = bufferViewsForBuffers[bufferId];
+            for (var bufferViewId in bufferViewIds) {
+                if (bufferViewIds.hasOwnProperty(bufferViewId)) {
+                    var bufferView = bufferViews[bufferViewId];
+                    bufferView.byteOffset += lengthSoFar;
+                    bufferView.buffer = 0;
+                }
+            }
+            buffersToMerge.push(buffer.extras._pipeline.source);
+            lengthSoFar += buffer.extras._pipeline.source.length;
+        });
+
+        var source = Buffer.concat(buffersToMerge, lengthSoFar);
+
+        //Replace existing buffer with new merged buffer
+        gltf.buffers = [{
+            byteLength: source.length,
+            extras: {
+                _pipeline: {
+                    source: source,
+                    extension: '.bin'
+                }
+            }
+        }];
+    }
+    return gltf;
+}
+
+function getBufferViewsForBuffers(gltf) {
+    var bufferViewsForBuffers = {};
+    ForEach.bufferView(gltf, function(bufferView, bufferViewId) {
+        var bufferId = bufferView.buffer;
+        var bufferViewsForBuffer = bufferViewsForBuffers[bufferId];
+        if (!defined(bufferViewsForBuffer)) {
+            bufferViewsForBuffer = {};
+            bufferViewsForBuffers[bufferId] = bufferViewsForBuffer;
+        }
+        bufferViewsForBuffer[bufferViewId] = true;
+    });
+    return bufferViewsForBuffers;
+}