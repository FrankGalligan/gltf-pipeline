'use strict';
var Cesium = require('cesium');
var addToArray = require('./addToArray');
var ForEach = require('./ForEach');
var getAccessorByteStride = require('./getAccessorByteStride');
var hasExtension = require('./hasExtension');

var clone = Cesium.clone;
var defaultValue = Cesium.defaultValue;
var defined = Cesium.defined;
var WebGLConstants = Cesium.WebGLConstants;

module.exports = addDefaults;

/**
 * Adds default glTF values if they don't exist.
 *
 * @param {Object} gltf A javascript object containing a glTF asset.
 * @returns {Object} The modified glTF.
 */
function addDefaults(gltf) {
    ForEach.accessor(gltf, function(accessor) {
        accessor.byteOffset = defaultValue(accessor.byteOffset, 0);
    });

    ForEach.bufferView(gltf, function(bufferView) {
        bufferView.byteOffset = defaultValue(bufferView.byteOffset, 0);
    });

    ForEach.mesh(gltf, function(mesh) {
        ForEach.meshPrimitive(mesh, function(primitive) {
            primitive.mode = defaultValue(primitive.mode, WebGLConstants.TRIANGLES);
        });
    });

    ForEach.accessorContainingVertexAttributeData(gltf, function(accessorId) {
        var accessor = gltf.accessors[accessorId];
        var bufferViewId = accessor.bufferView;
        accessor.normalized = defaultValue(accessor.normalized, false);
        if (defined(bufferViewId)) {
            var bufferView = gltf.bufferViews[bufferViewId];
            bufferView.byteStride = getAccessorByteStride(gltf, accessor);
            bufferView.target = WebGLConstants.ARRAY_BUFFER;
        }
    });

    ForEach.accessorContainingIndexData(gltf, function(accessorId) {
        var accessor = gltf.accessors[accessorId];
        var bufferViewId = accessor.bufferView;
        if (defined(bufferViewId)) {
            var bufferView = gltf.bufferViews[bufferViewId];
            bufferView.target = WebGLConstants.ELEMENT_ARRAY_BUFFER;
        }
    });

    ForEach.material(gltf, function(material) {
        var extensions = defaultValue(material.extensions, defaultValue.EMPTY_OBJECT);
        var materialsCommon = extensions.KHR_materials_common;
        if (defined(materialsCommon)) {
            var technique = materialsCommon.technique;
            var values = defined(materialsCommon.values) ? materialsCommon.values : {};
            materialsCommon.values = values;

            values.ambient = defined(values.ambient) ? values.ambient : [0.0, 0.0, 0.0, 1.0];
            values.emission = defined(values.emission) ? values.emission : [0.0, 0.0, 0.0, 1.0];

            values.transparency = defaultValue(values.transparency, 1.0);
            values.transparent = defaultValue(values.transparent, false);
            values.doubleSided = defaultValue(values.doubleSided, false);

            if (technique !== 'CONSTANT') {
                values.diffuse = defined(values.diffuse) ? values.diffuse : [0.0, 0.0, 0.0, 1.0];
                if (technique !== 'LAMBERT') {
                    values.specular = defined(values.specular) ? values.specular : [0.0, 0.0, 0.0, 1.0];
                    values.shininess = defaultValue(values.shininess, 0.0);
                }
            }
            return;
        }

<<<<<<< HEAD
        material.emissiveFactor = defaultValue(material.emissiveFactor, [0.0, 0.0, 0.0]);
        material.alphaMode = defaultValue(material.alphaMode, 'OPAQUE');
        material.doubleSided = defaultValue(material.doubleSided, false);

        if (material.alphaMode === 'MASK') {
            material.alphaCutoff = defaultValue(material.alphaCutoff, 0.5);
=======
        // TODO: KHR_techniques_webgl - this hasExtension check can be removed, keep the stuff inside
        if (!hasExtension(gltf, 'KHR_technique_webgl')) {
            material.emissiveFactor = defaultValue(material.emissiveFactor, [0.0, 0.0, 0.0]);
            material.alphaMode = defaultValue(material.alphaMode, 'OPAQUE');
            material.doubleSided = defaultValue(material.doubleSided, false);

            if (material.alphaMode === 'MASK') {
                material.alphaCutoff = defaultValue(material.alphaCutoff, 0.5);
            }
>>>>>>> 546eb4eb
        }

        // TODO: KHR_techniques_webgl - add defaults for textures inside material values
        addTextureDefaults(material.emissiveTexture);
        addTextureDefaults(material.normalTexture);
        addTextureDefaults(material.occlusionTexture);

        var pbrMetallicRoughness = material.pbrMetallicRoughness;
        if (defined(pbrMetallicRoughness)) {
            pbrMetallicRoughness.baseColorFactor = defaultValue(pbrMetallicRoughness.baseColorFactor, [1.0, 1.0, 1.0, 1.0]);
            pbrMetallicRoughness.metallicFactor = defaultValue(pbrMetallicRoughness.metallicFactor, 1.0);
            pbrMetallicRoughness.roughnessFactor = defaultValue(pbrMetallicRoughness.roughnessFactor, 1.0);
            addTextureDefaults(pbrMetallicRoughness.baseColorTexture);
            addTextureDefaults(pbrMetallicRoughness.metallicRoughnessTexture);
        }

        var pbrSpecularGlossiness = extensions.pbrSpecularGlossiness;
        if (defined(pbrSpecularGlossiness)) {
            pbrSpecularGlossiness.diffuseFactor = defaultValue(pbrSpecularGlossiness.diffuseFactor, [1.0, 1.0, 1.0, 1.0]);
            pbrSpecularGlossiness.specularFactor = defaultValue(pbrSpecularGlossiness.specularFactor, [1.0, 1.0, 1.0]);
            pbrSpecularGlossiness.glossinessFactor = defaultValue(pbrSpecularGlossiness.glossinessFactor, 1.0);
            addTextureDefaults(pbrSpecularGlossiness.specularGlossinessTexture);
        }
    });

    ForEach.animation(gltf, function(animation) {
        ForEach.animationSampler(animation, function(sampler) {
            sampler.interpolation = defaultValue(sampler.interpolation, 'LINEAR');
        });
    });

    var animatedNodes = getAnimatedNodes(gltf);
    ForEach.node(gltf, function(node, id) {
        var animated = defined(animatedNodes[id]);
        if (animated || defined(node.translation) || defined(node.rotation) || defined(node.scale)) {
            node.translation = defaultValue(node.translation, [0.0, 0.0, 0.0]);
            node.rotation = defaultValue(node.rotation, [0.0, 0.0, 0.0, 1.0]);
            node.scale = defaultValue(node.scale, [1.0, 1.0, 1.0]);
        } else {
            node.matrix = defaultValue(node.matrix, [1.0, 0.0, 0.0, 0.0, 0.0, 1.0, 0.0, 0.0, 0.0, 0.0, 1.0, 0.0, 0.0, 0.0, 0.0, 1.0]);
        }
    });

    ForEach.sampler(gltf, function(sampler) {
        sampler.wrapS = defaultValue(sampler.wrapS, WebGLConstants.REPEAT);
        sampler.wrapT = defaultValue(sampler.wrapT, WebGLConstants.REPEAT);
    });

    if (defined(gltf.scenes) && !defined(gltf.scene)) {
        gltf.scene = 0;
    }

    if (hasExtension(gltf, 'KHR_technique_webgl')) {
        // TODO KHR_techniques_webgl: setting these defaults will need to move to the 1.0->2.0 code in updateVersion
        // glTF 1.0 style materials
        addDefaultMaterial(gltf);
        addDefaultTechnique(gltf);
    }
    return gltf;
}

var defaultMaterial = {
    values: {
        emission: [
            0.5, 0.5, 0.5, 1.0
        ]
    }
};

var defaultTechnique = {
    attributes: {
        a_position: 'position'
    },
    parameters: {
        modelViewMatrix: {
            semantic: 'MODELVIEW',
            type: WebGLConstants.FLOAT_MAT4
        },
        projectionMatrix: {
            semantic: 'PROJECTION',
            type: WebGLConstants.FLOAT_MAT4
        },
        emission: {
            type: WebGLConstants.FLOAT_VEC4,
            value: [
                0.5, 0.5, 0.5, 1.0
            ]
        },
        position: {
            semantic: 'POSITION',
            type: WebGLConstants.FLOAT_VEC3
        }
    },
    states: {
        enable: [
            WebGLConstants.CULL_FACE,
            WebGLConstants.DEPTH_TEST
        ]
    },
    uniforms: {
        u_modelViewMatrix: 'modelViewMatrix',
        u_projectionMatrix: 'projectionMatrix',
        u_emission: 'emission'
    }
};

var defaultProgram = {
    attributes: [
        'a_position'
    ]
};

var defaultVertexShader = {
    type: WebGLConstants.VERTEX_SHADER,
    extras: {
        _pipeline: {
            source:
            'precision highp float;\n' +
            'uniform mat4 u_modelViewMatrix;\n' +
            'uniform mat4 u_projectionMatrix;\n' +
            'attribute vec3 a_position;\n' +
            'void main (void)\n' +
            '{\n' +
            '    gl_Position = u_projectionMatrix * u_modelViewMatrix * vec4(a_position, 1.0);\n' +
            '}\n'
        }
    }
};

var defaultFragmentShader = {
    type: WebGLConstants.FRAGMENT_SHADER,
    extras: {
        _pipeline: {
            source:
            'precision highp float;\n' +
            'uniform vec4 u_emission;\n' +
            'void main(void)\n' +
            '{\n' +
            '    gl_FragColor = u_emission;\n' +
            '}\n'
        }
    }
};

function addDefaultMaterial(gltf) {
    var defaultMaterialId;
    ForEach.mesh(gltf, function(mesh) {
        ForEach.meshPrimitive(mesh, function(primitive) {
            if (!defined(primitive.material)) {
                if (!defined(defaultMaterialId)) {
                    defaultMaterialId = addToArray(gltf.materials, clone(defaultMaterial, true));
                }
                primitive.material = defaultMaterialId;
            }
        });
    });
}

function addDefaultTechnique(gltf) {
    var defaultTechniqueId;
    ForEach.material(gltf, function(material) {
        var techniqueId = material.technique;
        if (!defined(techniqueId)) {
            if (!defined(defaultTechniqueId)) {
                var technique = clone(defaultTechnique, true);
                defaultTechniqueId = addToArray(gltf.techniques, technique);

                var program = clone(defaultProgram, true);
                technique.program = addToArray(gltf.programs, program);

                var vertexShader = clone(defaultVertexShader, true);
                program.vertexShader = addToArray(gltf.shaders, vertexShader);

                var fragmentShader = clone(defaultFragmentShader, true);
                program.fragmentShader = addToArray(gltf.shaders, fragmentShader);
            }
            material.technique = defaultTechniqueId;
        }
    });
}

function getAnimatedNodes(gltf) {
    var nodes = {};
    ForEach.animation(gltf, function(animation) {
        ForEach.animationChannel(animation, function(channel) {
            var target = channel.target;
            var nodeId = target.node;
            var path = target.path;
            // Ignore animations that target 'weights'
            if (path === 'translation' || path === 'rotation' || path === 'scale') {
                nodes[nodeId] = true;
            }
        });
    });
    return nodes;
}

function addTextureDefaults(texture) {
    if (defined(texture)) {
        texture.texCoord = defaultValue(texture.texCoord, 0);
    }
}<|MERGE_RESOLUTION|>--- conflicted
+++ resolved
@@ -78,24 +78,12 @@
             return;
         }
 
-<<<<<<< HEAD
         material.emissiveFactor = defaultValue(material.emissiveFactor, [0.0, 0.0, 0.0]);
         material.alphaMode = defaultValue(material.alphaMode, 'OPAQUE');
         material.doubleSided = defaultValue(material.doubleSided, false);
 
         if (material.alphaMode === 'MASK') {
             material.alphaCutoff = defaultValue(material.alphaCutoff, 0.5);
-=======
-        // TODO: KHR_techniques_webgl - this hasExtension check can be removed, keep the stuff inside
-        if (!hasExtension(gltf, 'KHR_technique_webgl')) {
-            material.emissiveFactor = defaultValue(material.emissiveFactor, [0.0, 0.0, 0.0]);
-            material.alphaMode = defaultValue(material.alphaMode, 'OPAQUE');
-            material.doubleSided = defaultValue(material.doubleSided, false);
-
-            if (material.alphaMode === 'MASK') {
-                material.alphaCutoff = defaultValue(material.alphaCutoff, 0.5);
-            }
->>>>>>> 546eb4eb
         }
 
         // TODO: KHR_techniques_webgl - add defaults for textures inside material values
