--- conflicted
+++ resolved
@@ -4,7 +4,6 @@
     gltfPipeline : require('./lib/gltfPipeline'),
     readGltf : require('./lib/readGltf'),
     writeBinaryGltf : require('./lib/writeBinaryGltf'),
-<<<<<<< HEAD
     addPipelineExtras : require('./lib/addPipelineExtras'),
     convertDagToTree : require('./lib/convertDagToTree'),
     combineMeshes : require('./lib/combineMeshes'),
@@ -14,8 +13,6 @@
     byteLengthForComponentType : require('./lib/byteLengthForComponentType'),
     numberOfComponentsForType : require('./lib/numberOfComponentsForType'),
     getAccessorByteStride : require('./lib/getAccessorByteStride'),
-    OptimizationStatistics : require('./lib/OptimizationStatistics')
-=======
-    writeGltf : require('./lib/writeGltf'),
->>>>>>> 57191665
+    OptimizationStatistics : require('./lib/OptimizationStatistics'),
+    writeGltf : require('./lib/writeGltf')
 };