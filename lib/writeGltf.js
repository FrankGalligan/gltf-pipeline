--- conflicted
+++ resolved
@@ -1,53 +1,43 @@
-'use strict';
-var fs = require('fs');
-var path = require('path');
-var Cesium = require('cesium');
-var defined = Cesium.defined;
-var dataUri = require('datauri');
-var async = require('async');
-var mkdirp = require('mkdirp');
-var writeSource = require('./writeSource');
-var removePipelineExtras = require('./removePipelineExtras');
-
-module.exports = writeGltf;
-
-<<<<<<< HEAD
-function writeGltf(gltf, outputPath, embed, createDirectory, callback) {
-=======
-function writeGltf(gltf, outputPath, embed, embedImage, createDirectory, callback) {
->>>>>>> 223b7077
-    //Create the output directory if specified
-    if (createDirectory) {
-        outputPath = path.join(path.dirname(outputPath), 'output', path.basename(outputPath));
-        mkdirp.sync(path.dirname(outputPath));
-    }
-    var basePath = path.dirname(outputPath);
-
-    async.each(['buffers', 'images', 'shaders'], function(name, asyncCallback) {
-<<<<<<< HEAD
-            writeSource(gltf, basePath, name, embed, asyncCallback);
-    }, function(err) {
-=======
-            writeSource(gltf, basePath, name, embed, embedImage, asyncCallback);
-        }, function(err) {
->>>>>>> 223b7077
-            if (err) {
-                if (callback) {
-                    callback(err);
-                } else {
-                    throw err;
-                }
-            } else {
-                removePipelineExtras(gltf);
-                fs.writeFile(outputPath, JSON.stringify(gltf, undefined, 2), function (err) {
-                    if (err) {
-                        throw err;
-                    }
-                    if (callback) {
-                        callback();
-                    }
-                });     
-            }   
-        }
-    );
-}
+'use strict';
+var fs = require('fs');
+var path = require('path');
+var Cesium = require('cesium');
+var defined = Cesium.defined;
+var dataUri = require('datauri');
+var async = require('async');
+var mkdirp = require('mkdirp');
+var writeSource = require('./writeSource');
+var removePipelineExtras = require('./removePipelineExtras');
+
+module.exports = writeGltf;
+
+function writeGltf(gltf, outputPath, embed, createDirectory, callback) {
+    //Create the output directory if specified
+    if (createDirectory) {
+        outputPath = path.join(path.dirname(outputPath), 'output', path.basename(outputPath));
+        mkdirp.sync(path.dirname(outputPath));
+    }
+    var basePath = path.dirname(outputPath);
+
+    async.each(['buffers', 'images', 'shaders'], function(name, asyncCallback) {
+        writeSource(gltf, basePath, name, embed, embedImage, asyncCallback);
+    }, function(err) {
+        if (err) {
+            if (callback) {
+                callback(err);
+            } else {
+                throw err;
+            }
+        } else {
+            removePipelineExtras(gltf);
+            fs.writeFile(outputPath, JSON.stringify(gltf, undefined, 2), function (err) {
+                if (err) {
+                    throw err;
+                }
+                if (callback) {
+                    callback();
+                }
+            });
+        }
+    });
+}