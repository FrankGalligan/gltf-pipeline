'use strict';

module.exports = {
    addDefaults : require('./lib/addDefaults'),
    removeUnusedImages : require('./lib/removeUnusedImages'),
    removeUnusedSamplers : require('./lib/removeUnusedSamplers'),
    removeUnusedShaders : require('./lib/removeUnusedShaders'),
    removeUnusedTechniques : require('./lib/removeUnusedTechniques'),
    removeUnusedPrograms : require('./lib/removeUnusedPrograms'),
    removeUnusedBufferViews : require('./lib/removeUnusedBufferViews'),
<<<<<<< HEAD
    removeUnusedSkins : require('./lib/removeUnusedSkins'),
=======
    removeUnusedCameras : require('./lib/removeUnusedCameras'),
>>>>>>> 4c99818c
    OptimizationStatistics : require('./lib/OptimizationStatistics')
};<|MERGE_RESOLUTION|>--- conflicted
+++ resolved
@@ -8,10 +8,7 @@
     removeUnusedTechniques : require('./lib/removeUnusedTechniques'),
     removeUnusedPrograms : require('./lib/removeUnusedPrograms'),
     removeUnusedBufferViews : require('./lib/removeUnusedBufferViews'),
-<<<<<<< HEAD
     removeUnusedSkins : require('./lib/removeUnusedSkins'),
-=======
     removeUnusedCameras : require('./lib/removeUnusedCameras'),
->>>>>>> 4c99818c
     OptimizationStatistics : require('./lib/OptimizationStatistics')
 };