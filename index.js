--- conflicted
+++ resolved
@@ -14,10 +14,7 @@
     removeUnusedCameras : require('./lib/removeUnusedCameras'),
     removeUnusedTextures : require('./lib/removeUnusedTextures'),
     removeUnusedMeshes : require('./lib/removeUnusedMeshes'),
-<<<<<<< HEAD
     removeUnusedNodes : require('./lib/removeUnusedNodes'),
-=======
     removeUnusedAccessors : require('./lib/removeUnusedAccessors'),
->>>>>>> 71005030
     OptimizationStatistics : require('./lib/OptimizationStatistics')
 };