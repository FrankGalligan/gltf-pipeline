--- conflicted
+++ resolved
@@ -41,12 +41,8 @@
 |`--compressTextureCoordinates`, `-c`|Compress the testure coordinates of this glTF asset.|No, default `false`|
 |`--removeNormals`, `-r`|Strips off existing normals, allowing them to be regenerated.|No, default `false`|
 |`--faceNormals`, `-f`|If normals are missing, they should be generated using the face normal.|No, default `false`|
-<<<<<<< HEAD
 |`--cesium`|Optimize the glTF for Cesium by using the sun as a default light source.|No, default `false`|
-=======
 |`--tangentsBitangents`|If normals and texture coordinates are given, generate tangents and bitangents.|No, default `false`|
-|`--cesium`, `-c`|Optimize the glTF for Cesium by using the sun as a default light source.|No, default `false`|
->>>>>>> 681f4536
 |`--kmc.enable`|Materials should be expressed using the KHR_materials_common extension. If other `kmc` flags are enabled, this is implicitly true.|No, default `false`|
 |`--kmc.doubleSided`|Declares whether backface culling should be disabled.|No, default `false`|
 |`--kmc.technique`|The lighting model to use.|No, default `PHONG`|
