--- conflicted
+++ resolved
@@ -388,55 +388,16 @@
         },
         "unusedTechniqueId": {
             "attributes": {
-<<<<<<< HEAD
-                "a_normal": "normal",
-                "a_position": "position",
-                "a_texcoord0": "texcoord0"
+                "a_position": "position"
             },
             "parameters": {
-                "diffuse": {
-                    "type": 35678
-                },
-=======
-                "a_position": "position"
-            },
-            "parameters": {
->>>>>>> 1c8eba80
                 "modelViewMatrix": {
                     "semantic": "MODELVIEW",
                     "type": 35676
                 },
-<<<<<<< HEAD
-                "normal": {
-                    "semantic": "NORMAL",
-                    "type": 35665
-                },
-                "normalMatrix": {
-                    "semantic": "MODELVIEWINVERSETRANSPOSE",
-                    "type": 35675
-                },
-                "position": {
-                    "semantic": "POSITION",
-                    "type": 35665
-                },
                 "projectionMatrix": {
                     "semantic": "PROJECTION",
                     "type": 35676
-                },
-                "shininess": {
-                    "type": 5126
-                },
-                "specular": {
-                    "type": 35666
-                },
-                "texcoord0": {
-                    "semantic": "TEXCOORD_0",
-                    "type": 35664
-=======
-                "projectionMatrix": {
-                    "semantic": "PROJECTION",
-                    "type": 35676
->>>>>>> 1c8eba80
                 }
             },
             "program": "program_0",
@@ -447,17 +408,8 @@
                 ]
             },
             "uniforms": {
-<<<<<<< HEAD
-                "u_diffuse": "diffuse",
-                "u_modelViewMatrix": "modelViewMatrix",
-                "u_normalMatrix": "normalMatrix",
-                "u_projectionMatrix": "projectionMatrix",
-                "u_shininess": "shininess",
-                "u_specular": "specular"
-=======
                 "u_modelViewMatrix": "modelViewMatrix",
                 "u_projectionMatrix": "projectionMatrix"
->>>>>>> 1c8eba80
             }
         }
     },
