--- conflicted
+++ resolved
@@ -221,17 +221,12 @@
             }
 
             let encodedDracoDataArray = new encoderModule.DracoInt8Array();
-<<<<<<< HEAD
-            encoder.SetSpeedOptions(5, 5);
+            encoder.SetSpeedOptions(3, 3);  // Compression level is 10 - speed.
             if (useUnifiedQuantization) {
               encoder.SetAttributeExplicitQuantization(encoderModule.POSITION, positionQuantization, 3, positionOrigin, positionRange);
             } else {
               encoder.SetAttributeQuantization(encoderModule.POSITION, positionQuantization);
             }
-=======
-            encoder.SetSpeedOptions(3, 3);  // Compression level is 10 - speed.
-            encoder.SetAttributeQuantization(encoderModule.POSITION, positionQuantization);
->>>>>>> e1d72220
             encoder.SetAttributeQuantization(encoderModule.NORMAL, normalQuantization);
             encoder.SetAttributeQuantization(encoderModule.TEX_COORD, texcoordQuantization);
             encoder.SetAttributeQuantization(encoderModule.COLOR, colorQuantization);
