--- conflicted
+++ resolved
@@ -1,622 +1,597 @@
-'use strict';
-var clone = require('clone');
-var AccessorReader = require('../../lib/AccessorReader');
-var byteLengthForComponentType = require('../../lib/byteLengthForComponentType');
-var numberOfComponentsForType = require('../../lib/numberOfComponentsForType');
-var removeUnusedVertices = require('../../lib/removeUnusedVertices');
-var uninterleaveAndPackBuffers = require('../../lib/uninterleaveAndPackBuffers');
-
-describe('removeUnusedVertices', function() {
-    var indices = new Uint16Array([0, 1, 2]);
-    var indicesOneUnused = new Uint16Array([0, 2]);
-    var indicesTwoUnused = new Uint16Array([1]);
-    var attributeOne = Buffer.from(new Float32Array([0, 1, 2, 3, 4, 5, 6, 7, 8]).buffer);
-    var attributeTwo = Buffer.from(new Uint16Array([0, 1, 2, 3, 4, 5]).buffer);
-    var attributeThree = Buffer.from(new Uint16Array([9, 10, 11, 12, 13, 14, 15, 16, 17]).buffer);
-    var attributesBuffer = Buffer.concat([attributeOne, attributeTwo, attributeThree]);
-
-    var testGltf = {
-        accessors : [
-            {
-                byteOffset : 0,
-                bufferView : 0,
-                componentType : 5123,
-                type : 'SCALAR'
-            },
-            {
-                bufferView : 1,
-                componentType : 5126,
-                count : 3,
-                byteOffset : 0,
-                type : 'VEC3'
-            },
-            {
-                bufferView : 1,
-                componentType : 5123,
-                count : 3,
-                byteOffset : attributeOne.length,
-                type : 'VEC2'
-            },
-            {
-                bufferView : 1,
-                componentType : 5123,
-                count : 3,
-                byteOffset : 0,
-                type : 'VEC3'
-            }
-        ],
-        buffers : [
-            {
-                extras : {
-                    _pipeline : {}
-                }
-            },
-            {
-                byteLength : attributesBuffer.length,
-                extras : {
-                    _pipeline : {
-                        source : attributesBuffer
-                    }
-                }
-            }
-        ],
-        bufferViews : [
-            {
-                buffer : 0,
-                byteOffset : 0,
-                target : 34963
-            },
-            {
-                buffer : 1,
-                byteOffset : 0,
-                byteLength : attributesBuffer.length,
-                target : 34962
-            }
-        ],
-        meshes : [
-            {
-                primitives : [
-                    {
-                        attributes : {
-                            POSITION : 1,
-                            NORMAL : 2
-                        },
-                        indices : 0
-                    }
-                ]
-            }
-        ]
-    };
-
-    it('does not remove any data if all attribute values are accessed', function() {
-        var gltf = clone(testGltf);
-<<<<<<< HEAD
-        var gltfIndexBuffer = gltf.buffers[0];
-        var indexBuffer = new Buffer(indices.buffer);
-=======
-        var gltfIndexBuffer = gltf.buffers.indexBuffer;
-        var indexBuffer = Buffer.from(indices.buffer);
->>>>>>> 41c49a18
-        gltfIndexBuffer.extras._pipeline.source = indexBuffer;
-        gltfIndexBuffer.byteLength = indexBuffer.length;
-        gltf.bufferViews[0].byteLength = indexBuffer.length;
-        var indexAccessor = gltf.accessors[0];
-        indexAccessor.count = indices.length;
-        var byteLength = attributesBuffer.byteLength;
-        removeUnusedVertices(gltf);
-        uninterleaveAndPackBuffers(gltf);
-        expect(attributesBuffer.byteLength).toEqual(byteLength);
-    });
-
-    it('removes one unused attribute', function() {
-        var gltf = clone(testGltf);
-<<<<<<< HEAD
-        var gltfIndexBuffer = gltf.buffers[0];
-        var indexBuffer = new Buffer(indicesOneUnused.slice(0).buffer);
-=======
-        var gltfIndexBuffer = gltf.buffers.indexBuffer;
-        var indexBuffer = Buffer.from(indicesOneUnused.slice(0).buffer);
->>>>>>> 41c49a18
-        gltfIndexBuffer.extras._pipeline.source = indexBuffer;
-        gltfIndexBuffer.byteLength = indexBuffer.length;
-        gltf.bufferViews[0].byteLength = indexBuffer.length;
-        var indexAccessor = gltf.accessors[0];
-        indexAccessor.count = indicesOneUnused.length;
-        var attributesBuffer = gltf.buffers[1];
-        var byteLength = attributesBuffer.byteLength;
-        var attributeAccessor1 = gltf.accessors[1];
-        var expectBytesDropped1 = numberOfComponentsForType(attributeAccessor1.type) * byteLengthForComponentType(attributeAccessor1.componentType);
-        var attributeAccessor2 = gltf.accessors[2];
-        var expectBytesDropped2 = numberOfComponentsForType(attributeAccessor2.type) * byteLengthForComponentType(attributeAccessor2.componentType);
-        var expectBytesDropped = expectBytesDropped1 + expectBytesDropped2;
-        removeUnusedVertices(gltf);
-        uninterleaveAndPackBuffers(gltf);
-        expect(gltf.buffers[0].byteLength - indexBuffer.length + expectBytesDropped).toEqual(byteLength);
-
-        var expectAttribute1 = [[0, 1, 2], [6, 7, 8]];
-        var reader = new AccessorReader(gltf, attributeAccessor1);
-        var components = [];
-        var i = 0;
-        while(!reader.pastEnd()) {
-            reader.read(components);
-            expect(components).toEqual(expectAttribute1[i]);
-            reader.next();
-            i++;
-        }
-        var expectAttribute2 = [[0, 1], [4, 5]];
-        reader = new AccessorReader(gltf, attributeAccessor2);
-        components = [];
-        i = 0;
-        while(!reader.pastEnd()) {
-            reader.read(components);
-            expect(components).toEqual(expectAttribute2[i]);
-            reader.next();
-            i++;
-        }
-        var expectIndices = [[0], [1]];
-        reader = new AccessorReader(gltf, indexAccessor);
-        components = [];
-        i = 0;
-        while(!reader.pastEnd()) {
-            reader.read(components);
-            expect(components).toEqual(expectIndices[i]);
-            reader.next();
-            i++;
-        }
-    });
-
-    it('removes two unused attributes', function() {
-        var gltf = clone(testGltf);
-<<<<<<< HEAD
-        var gltfIndexBuffer = gltf.buffers[0];
-        var indexBuffer = new Buffer(indicesTwoUnused.slice(0).buffer);
-=======
-        var gltfIndexBuffer = gltf.buffers.indexBuffer;
-        var indexBuffer = Buffer.from(indicesTwoUnused.slice(0).buffer);
->>>>>>> 41c49a18
-        gltfIndexBuffer.extras._pipeline.source = indexBuffer;
-        gltfIndexBuffer.byteLength = indexBuffer.length;
-        gltf.bufferViews[0].byteLength = indexBuffer.length;
-        var indexAccessor = gltf.accessors[0];
-        indexAccessor.count = indicesTwoUnused.length;
-        var attributesBuffer = gltf.buffers[1];
-        var byteLength = attributesBuffer.byteLength;
-        var attributeAccessor1 = gltf.accessors[1];
-        var expectBytesDropped1 = numberOfComponentsForType(attributeAccessor1.type) * byteLengthForComponentType(attributeAccessor1.componentType);
-        var attributeAccessor2 = gltf.accessors[2];
-        var expectBytesDropped2 = numberOfComponentsForType(attributeAccessor2.type) * byteLengthForComponentType(attributeAccessor2.componentType);
-        var expectBytesDropped = 2 * (expectBytesDropped1 + expectBytesDropped2);
-        removeUnusedVertices(gltf);
-        uninterleaveAndPackBuffers(gltf);
-        expect(gltf.buffers[0].byteLength - indexBuffer.length + expectBytesDropped).toEqual(byteLength);
-
-        var expectAttribute1 = [[3, 4, 5]];
-        var reader = new AccessorReader(gltf, attributeAccessor1);
-        var components = [];
-        var i = 0;
-        while (!reader.pastEnd()) {
-            reader.read(components);
-            expect(components).toEqual(expectAttribute1[i]);
-            reader.next();
-            i++;
-        }
-        var expectAttribute2 = [[2, 3]];
-        reader = new AccessorReader(gltf, attributeAccessor2);
-        components = [];
-        i = 0;
-        while (!reader.pastEnd()) {
-            reader.read(components);
-            expect(components).toEqual(expectAttribute2[i]);
-            reader.next();
-            i++;
-        }
-        var expectIndices = [[0]];
-        reader = new AccessorReader(gltf, indexAccessor);
-        components = [];
-        i = 0;
-        while (!reader.pastEnd()) {
-            reader.read(components);
-            expect(components).toEqual(expectIndices[i]);
-            reader.next();
-            i++;
-        }
-    });
-
-    it('handles when primitives use the same accessors with different indices', function() {
-        var gltf = clone(testGltf);
-<<<<<<< HEAD
-        var gltfIndexBuffer = gltf.buffers[0];
-        var indexBuffer = new Buffer(indicesTwoUnused.slice(0).buffer);
-=======
-        var gltfIndexBuffer = gltf.buffers.indexBuffer;
-        var indexBuffer = Buffer.from(indicesTwoUnused.slice(0).buffer);
->>>>>>> 41c49a18
-        gltfIndexBuffer.extras._pipeline.source = indexBuffer;
-        gltfIndexBuffer.byteLength = indexBuffer.length;
-        var indexBufferView = gltf.bufferViews[0];
-        indexBufferView.byteLength = indexBuffer.length;
-
-        var gltfIndexBuffer2 = clone(gltfIndexBuffer);
-        var indexBuffer2 = Buffer.from(indicesOneUnused.slice(0).buffer);
-        gltfIndexBuffer2.extras._pipeline.source = indexBuffer2;
-        gltfIndexBuffer2.byteLength = indexBuffer2.length;
-        gltf.buffers.push(gltfIndexBuffer2);
-
-        var gltfIndexBufferView2 = clone(indexBufferView);
-        gltfIndexBufferView2.buffer = 2;
-        gltfIndexBufferView2.byteLength = indexBuffer2.length;
-        gltf.bufferViews.push(gltfIndexBufferView2);
-
-        var gltfIndexAccessor = gltf.accessors[0];
-        gltfIndexAccessor.count = indicesTwoUnused.length;
-        var gltfIndexAccessor2 = clone(gltfIndexAccessor);
-        gltfIndexAccessor2.count = indicesOneUnused.length;
-        gltfIndexAccessor2.bufferView = 2;
-        gltf.accessors.push(gltfIndexAccessor2);
-
-        var mesh2 = clone(gltf.meshes[0]);
-        mesh2.primitives[0].indices = 4;
-        gltf.meshes.push(mesh2);
-
-        // All indices are used, 0 and 2 by the first primitive and 1 by the other
-        var byteLength = gltf.buffers[0].byteLength + gltf.buffers[1].byteLength + gltf.buffers[2].byteLength;
-        removeUnusedVertices(gltf);
-        uninterleaveAndPackBuffers(gltf);
-        expect(gltf.buffers[0].byteLength).toEqual(byteLength);
-    });
-
-    it('handles when primitives use the same accessors along with different accessors with different indices', function() {
-        var gltf = clone(testGltf);
-<<<<<<< HEAD
-        var gltfIndexBuffer = gltf.buffers[0];
-        var indexBuffer = new Buffer(indicesTwoUnused.slice(0).buffer);
-=======
-        var gltfIndexBuffer = gltf.buffers.indexBuffer;
-        var indexBuffer = Buffer.from(indicesTwoUnused.slice(0).buffer);
->>>>>>> 41c49a18
-        gltfIndexBuffer.extras._pipeline.source = indexBuffer;
-        gltfIndexBuffer.byteLength = indexBuffer.length;
-        var indexBufferView = gltf.bufferViews[0];
-        indexBufferView.byteLength = indexBuffer.length;
-
-        var gltfIndexBuffer2 = clone(gltfIndexBuffer);
-        var indexBuffer2 = Buffer.from(indicesOneUnused.slice(0).buffer);
-        gltfIndexBuffer2.extras._pipeline.source = indexBuffer2;
-        gltfIndexBuffer2.byteLength = indexBuffer2.length;
-        gltf.buffers.push(gltfIndexBuffer2);
-
-        var gltfIndexBufferView2 = clone(indexBufferView);
-        gltfIndexBufferView2.buffer = 2;
-        gltfIndexBufferView2.byteLength = indexBuffer2.length;
-        gltf.bufferViews.push(gltfIndexBufferView2);
-
-        var gltfIndexAccessor = gltf.accessors[0];
-        gltfIndexAccessor.count = indicesTwoUnused.length;
-        var gltfIndexAccessor2 = clone(gltfIndexAccessor);
-        gltfIndexAccessor2.count = indicesOneUnused.length;
-        gltfIndexAccessor2.bufferView = 2;
-        gltf.accessors.push(gltfIndexAccessor2);
-
-        var mesh2 = clone(gltf.meshes[0]);
-        var primitive = mesh2.primitives[0];
-        primitive.attributes.POSITION = 3;
-        primitive.indices = 4;
-        gltf.meshes.push(mesh2);
-
-        // All indices are used, 0 and 2 by the first primitive and 1 by the other
-        var byteLength = gltf.buffers[0].byteLength + gltf.buffers[1].byteLength + gltf.buffers[2].byteLength;
-        removeUnusedVertices(gltf);
-        uninterleaveAndPackBuffers(gltf);
-        expect(gltf.buffers[0].byteLength).toEqual(byteLength);
-    });
-
-    it('handles when there is a cross-dependency between two groups of primitives', function() {
-        var attributeData1 = new Float32Array([0.0, 1.0, 2.0, 3.0, 4.0, 5.0, 6.0, 7.0, 8.0, 9.0, 10.0, 11.0, 12.0, 13.0, 14.0]);
-        var attributeDataBuffer1 = Buffer.from(attributeData1.buffer);
-        var attributeData2 = new Float32Array([15.0, 16.0, 17.0, 18.0, 19.0, 20.0, 21.0, 22.0, 23.0, 24.0, 25.0, 26.0, 27.0, 28.0, 29.0]);
-        var attributeDataBuffer2 = Buffer.from(attributeData2.buffer);
-        var indexData1 = new Uint16Array([0, 1, 2, 4, 2, 1, 0, 1, 2]);
-        var indexDataBuffer1 = Buffer.from(indexData1.buffer);
-        var indexData2 = new Uint16Array([0, 1, 3, 4, 3, 1, 0]);
-        var indexDataBuffer2 = Buffer.from(indexData2.buffer);
-        var gltf = {
-            accessors : [
-                {
-                    bufferView : 0,
-                    byteOffset : 0,
-                    componentType : 5126,
-                    count : 5,
-                    type : 'VEC3'
-                }, {
-                    bufferView : 1,
-                    byteOffset : 0,
-                    componentType : 5126,
-                    count : 5,
-                    type : 'VEC3'
-                }, {
-                    bufferView : 2,
-                    byteOffset : 0,
-                    componentType : 5123,
-                    count : 9,
-                    type : 'SCALAR'
-                }, {
-                    bufferView : 3,
-                    byteOffset : 0,
-                    componentType : 5123,
-                    count : 7,
-                    type : 'SCALAR'
-                }
-            ],
-            bufferViews : [
-                {
-                    buffer : 0,
-                    byteOffset : 0,
-                    byteLength : attributeDataBuffer1.length,
-                    target : 34962
-                }, {
-                    buffer : 1,
-                    byteOffset : 0,
-                    byteLength : attributeDataBuffer2.length,
-                    target : 34962
-                }, {
-                    buffer : 2,
-                    byteOffset : 0,
-                    byteLength : indexDataBuffer1.length,
-                    target : 34963
-                }, {
-                    buffer : 3,
-                    byteOffset : 0,
-                    byteLength : indexDataBuffer2.length,
-                    target : 34963
-                }
-            ],
-            buffers : [
-                {
-                    byteLength : attributeDataBuffer1.length,
-                    extras : {
-                        _pipeline : {
-                            source : attributeDataBuffer1.slice(0)
-                        }
-                    }
-                }, {
-                    byteLength : attributeDataBuffer2.length,
-                    extras : {
-                        _pipeline : {
-                            source : attributeDataBuffer2.slice(0)
-                        }
-                    }
-                }, {
-                    byteLength : indexDataBuffer1.length,
-                    extras : {
-                        _pipeline : {
-                            source : indexDataBuffer1.slice(0)
-                        }
-                    }
-                }, {
-                    byteLength : indexDataBuffer2.length,
-                    extras : {
-                        _pipeline : {
-                            source : indexDataBuffer2.slice(0)
-                        }
-                    }
-                }
-            ],
-            meshes : [
-                {
-                    primitives: [
-                        {
-                            attributes : {
-                                TEST : 0
-                            },
-                            indices : 2
-                        }, {
-                            attributes : {
-                                TEST : 1
-                            },
-                            indices : 3
-                        }, {
-                            attributes : {
-                                TEST : 0
-                            },
-                            indices : 3
-                        }
-                    ]
-                }
-            ]
-        };
-        removeUnusedVertices(gltf);
-        uninterleaveAndPackBuffers(gltf);
-        var bufferViews = gltf.bufferViews;
-        expect(bufferViews[0].byteLength).toEqual(attributeDataBuffer1.length + attributeDataBuffer2.length);
-        expect(bufferViews[1].byteLength).toEqual(indexDataBuffer1.length + indexDataBuffer2.length);
-    });
-
-    it('removes parts of the buffer based on the attribute type if the stride is 0', function() {
-        var i;
-        var indices = [0,1,2,0,2,3];
-        var indicesBuffer = Buffer.allocUnsafe(indices.length * 2);
-        for (i = 0; i < indices.length; i++) {
-            indicesBuffer.writeUInt16LE(indices[i], i * 2);
-        }
-
-        var positions = [
-            0,0,0,
-            0,1,0,
-            1,1,0,
-            1,0,0,
-            2,2,2,
-            2,2,2,
-            2,2,2
-        ];
-        var positionsBuffer = Buffer.allocUnsafe(positions.length * 4);
-        for (i = 0; i < positions.length; i++) {
-            positionsBuffer.writeFloatLE(positions[i], i * 4);
-        }
-
-        var dataBuffer = Buffer.concat([indicesBuffer, positionsBuffer]);
-
-        var testGltf = {
-            accessors : [
-                {
-                    bufferView : 1,
-                    byteOffset : 0,
-                    componentType : 5123,
-                    count : 6,
-                    type : 'SCALAR',
-                    extras : {
-                        _pipeline: {}
-                    }
-                }, {
-                    bufferView : 0,
-                    byteOffset : 0,
-                    componentType : 5126,
-                    count : 4,
-                    type : 'VEC3',
-                    extras : {
-                        _pipeline : {}
-                    }
-                }
-            ],
-            bufferViews : [
-                {
-                    buffer : 0,
-                    byteOffset : 6 * 2,
-                    byteLength : 7 * 3 * 4,
-                    target : 34962,
-                    extras : {
-                        _pipeline : {}
-                    }
-                }, {
-                    buffer : 0,
-                    byteOffset : 0,
-                    byteLength : 6 * 2,
-                    target : 34963,
-                    extras : {
-                        _pipeline : {}
-                    }
-                }
-            ],
-            buffers : [
-                {
-                    byteLength : indices.length * 2 + positions.length * 4,
-                    extras : {
-                        _pipeline : {
-                            source : dataBuffer
-                        }
-                    }
-                }
-            ],
-            meshes : [
-                {
-                    name : 'square',
-                    primitives : [
-                        {
-                            attributes : {
-                                POSITION : 1
-                            },
-                            indices : 0
-                        }
-                    ]
-                }
-            ]
-        };
-        removeUnusedVertices(testGltf);
-        uninterleaveAndPackBuffers(testGltf);
-        expect(testGltf.buffers[0].byteLength).toEqual(6 * 2 + 4 * 3 * 4);
-    });
-
-    it('handles 8 bit indices', function(){
-        var i;
-        var indices = [0,1,2,0,2,3];
-        var indicesBuffer = Buffer.allocUnsafe(indices.length);
-        for (i = 0; i < indices.length; i++) {
-            indicesBuffer.writeUInt8(indices[i], i);
-        }
-
-        var positions = [
-            0,0,0,
-            0,1,0,
-            1,1,0,
-            1,0,0,
-            2,2,2,
-            2,2,2,
-            2,2,2
-        ];
-        var positionsBuffer = Buffer.allocUnsafe(positions.length * 4);
-        for (i = 0; i < positions.length; i++) {
-            positionsBuffer.writeFloatLE(positions[i], i * 4);
-        }
-
-        var dataBuffer = Buffer.concat([indicesBuffer, positionsBuffer]);
-
-        var testGltf = {
-            accessors: [
-                {
-                    bufferView : 1,
-                    byteOffset: 0,
-                    componentType: 5121, // unsigned short
-                    count: 6,
-                    type: 'SCALAR',
-                    extras: {
-                        _pipeline: {}
-                    }
-                }, {
-                    bufferView: 0,
-                    byteOffset: 0,
-                    componentType: 5126,
-                    count: 4,
-                    type: 'VEC3',
-                    extras: {
-                        _pipeline: {}
-                    }
-                }
-            ],
-            bufferViews: [
-                {
-                    buffer: 0,
-                    byteOffset: 6,
-                    byteLength: 7 * 3 * 4,
-                    target: 34962,
-                    extras: {
-                        _pipeline: {}
-                    }
-                },
-                {
-                    buffer: 0,
-                    byteOffset: 0,
-                    byteLength: 6,
-                    target: 34963,
-                    extras: {
-                        _pipeline: {}
-                    }
-                }
-            ],
-            buffers: [
-                {
-                    byteLength: indices.length + positions.length * 4,
-                    extras: {
-                        _pipeline: {
-                            source: dataBuffer
-                        }
-                    }
-                }
-            ],
-            meshes: [
-                {
-                    name: 'square',
-                    primitives: [
-                        {
-                            attributes: {
-                                POSITION: 1
-                            },
-                            indices: 0
-                        }
-                    ]
-                }
-            ]
-        };
-        removeUnusedVertices(testGltf);
-        uninterleaveAndPackBuffers(testGltf);
-        expect(testGltf.buffers[0].byteLength).toEqual(6 + 4 * 3 * 4);
-    });
+'use strict';
+var clone = require('clone');
+var AccessorReader = require('../../lib/AccessorReader');
+var byteLengthForComponentType = require('../../lib/byteLengthForComponentType');
+var numberOfComponentsForType = require('../../lib/numberOfComponentsForType');
+var removeUnusedVertices = require('../../lib/removeUnusedVertices');
+var uninterleaveAndPackBuffers = require('../../lib/uninterleaveAndPackBuffers');
+
+describe('removeUnusedVertices', function() {
+    var indices = new Uint16Array([0, 1, 2]);
+    var indicesOneUnused = new Uint16Array([0, 2]);
+    var indicesTwoUnused = new Uint16Array([1]);
+    var attributeOne = Buffer.from(new Float32Array([0, 1, 2, 3, 4, 5, 6, 7, 8]).buffer);
+    var attributeTwo = Buffer.from(new Uint16Array([0, 1, 2, 3, 4, 5]).buffer);
+    var attributeThree = Buffer.from(new Uint16Array([9, 10, 11, 12, 13, 14, 15, 16, 17]).buffer);
+    var attributesBuffer = Buffer.concat([attributeOne, attributeTwo, attributeThree]);
+
+    var testGltf = {
+        accessors : [
+            {
+                byteOffset : 0,
+                bufferView : 0,
+                componentType : 5123,
+                type : 'SCALAR'
+            },
+            {
+                bufferView : 1,
+                componentType : 5126,
+                count : 3,
+                byteOffset : 0,
+                type : 'VEC3'
+            },
+            {
+                bufferView : 1,
+                componentType : 5123,
+                count : 3,
+                byteOffset : attributeOne.length,
+                type : 'VEC2'
+            },
+            {
+                bufferView : 1,
+                componentType : 5123,
+                count : 3,
+                byteOffset : 0,
+                type : 'VEC3'
+            }
+        ],
+        buffers : [
+            {
+                extras : {
+                    _pipeline : {}
+                }
+            },
+            {
+                byteLength : attributesBuffer.length,
+                extras : {
+                    _pipeline : {
+                        source : attributesBuffer
+                    }
+                }
+            }
+        ],
+        bufferViews : [
+            {
+                buffer : 0,
+                byteOffset : 0,
+                target : 34963
+            },
+            {
+                buffer : 1,
+                byteOffset : 0,
+                byteLength : attributesBuffer.length,
+                target : 34962
+            }
+        ],
+        meshes : [
+            {
+                primitives : [
+                    {
+                        attributes : {
+                            POSITION : 1,
+                            NORMAL : 2
+                        },
+                        indices : 0
+                    }
+                ]
+            }
+        ]
+    };
+
+    it('does not remove any data if all attribute values are accessed', function() {
+        var gltf = clone(testGltf);
+        var gltfIndexBuffer = gltf.buffers[0];
+        var indexBuffer = Buffer.from(indices.buffer);
+        gltfIndexBuffer.extras._pipeline.source = indexBuffer;
+        gltfIndexBuffer.byteLength = indexBuffer.length;
+        gltf.bufferViews[0].byteLength = indexBuffer.length;
+        var indexAccessor = gltf.accessors[0];
+        indexAccessor.count = indices.length;
+        var byteLength = attributesBuffer.byteLength;
+        removeUnusedVertices(gltf);
+        uninterleaveAndPackBuffers(gltf);
+        expect(attributesBuffer.byteLength).toEqual(byteLength);
+    });
+
+    it('removes one unused attribute', function() {
+        var gltf = clone(testGltf);
+        var gltfIndexBuffer = gltf.buffers[0];
+        var indexBuffer = Buffer.from(indicesOneUnused.slice(0).buffer);
+        gltfIndexBuffer.extras._pipeline.source = indexBuffer;
+        gltfIndexBuffer.byteLength = indexBuffer.length;
+        gltf.bufferViews[0].byteLength = indexBuffer.length;
+        var indexAccessor = gltf.accessors[0];
+        indexAccessor.count = indicesOneUnused.length;
+        var attributesBuffer = gltf.buffers[1];
+        var byteLength = attributesBuffer.byteLength;
+        var attributeAccessor1 = gltf.accessors[1];
+        var expectBytesDropped1 = numberOfComponentsForType(attributeAccessor1.type) * byteLengthForComponentType(attributeAccessor1.componentType);
+        var attributeAccessor2 = gltf.accessors[2];
+        var expectBytesDropped2 = numberOfComponentsForType(attributeAccessor2.type) * byteLengthForComponentType(attributeAccessor2.componentType);
+        var expectBytesDropped = expectBytesDropped1 + expectBytesDropped2;
+        removeUnusedVertices(gltf);
+        uninterleaveAndPackBuffers(gltf);
+        expect(gltf.buffers[0].byteLength - indexBuffer.length + expectBytesDropped).toEqual(byteLength);
+
+        var expectAttribute1 = [[0, 1, 2], [6, 7, 8]];
+        var reader = new AccessorReader(gltf, attributeAccessor1);
+        var components = [];
+        var i = 0;
+        while(!reader.pastEnd()) {
+            reader.read(components);
+            expect(components).toEqual(expectAttribute1[i]);
+            reader.next();
+            i++;
+        }
+        var expectAttribute2 = [[0, 1], [4, 5]];
+        reader = new AccessorReader(gltf, attributeAccessor2);
+        components = [];
+        i = 0;
+        while(!reader.pastEnd()) {
+            reader.read(components);
+            expect(components).toEqual(expectAttribute2[i]);
+            reader.next();
+            i++;
+        }
+        var expectIndices = [[0], [1]];
+        reader = new AccessorReader(gltf, indexAccessor);
+        components = [];
+        i = 0;
+        while(!reader.pastEnd()) {
+            reader.read(components);
+            expect(components).toEqual(expectIndices[i]);
+            reader.next();
+            i++;
+        }
+    });
+
+    it('removes two unused attributes', function() {
+        var gltf = clone(testGltf);
+        var gltfIndexBuffer = gltf.buffers[0];
+        var indexBuffer = Buffer.from(indicesTwoUnused.slice(0).buffer);
+        gltfIndexBuffer.extras._pipeline.source = indexBuffer;
+        gltfIndexBuffer.byteLength = indexBuffer.length;
+        gltf.bufferViews[0].byteLength = indexBuffer.length;
+        var indexAccessor = gltf.accessors[0];
+        indexAccessor.count = indicesTwoUnused.length;
+        var attributesBuffer = gltf.buffers[1];
+        var byteLength = attributesBuffer.byteLength;
+        var attributeAccessor1 = gltf.accessors[1];
+        var expectBytesDropped1 = numberOfComponentsForType(attributeAccessor1.type) * byteLengthForComponentType(attributeAccessor1.componentType);
+        var attributeAccessor2 = gltf.accessors[2];
+        var expectBytesDropped2 = numberOfComponentsForType(attributeAccessor2.type) * byteLengthForComponentType(attributeAccessor2.componentType);
+        var expectBytesDropped = 2 * (expectBytesDropped1 + expectBytesDropped2);
+        removeUnusedVertices(gltf);
+        uninterleaveAndPackBuffers(gltf);
+        expect(gltf.buffers[0].byteLength - indexBuffer.length + expectBytesDropped).toEqual(byteLength);
+
+        var expectAttribute1 = [[3, 4, 5]];
+        var reader = new AccessorReader(gltf, attributeAccessor1);
+        var components = [];
+        var i = 0;
+        while (!reader.pastEnd()) {
+            reader.read(components);
+            expect(components).toEqual(expectAttribute1[i]);
+            reader.next();
+            i++;
+        }
+        var expectAttribute2 = [[2, 3]];
+        reader = new AccessorReader(gltf, attributeAccessor2);
+        components = [];
+        i = 0;
+        while (!reader.pastEnd()) {
+            reader.read(components);
+            expect(components).toEqual(expectAttribute2[i]);
+            reader.next();
+            i++;
+        }
+        var expectIndices = [[0]];
+        reader = new AccessorReader(gltf, indexAccessor);
+        components = [];
+        i = 0;
+        while (!reader.pastEnd()) {
+            reader.read(components);
+            expect(components).toEqual(expectIndices[i]);
+            reader.next();
+            i++;
+        }
+    });
+
+    it('handles when primitives use the same accessors with different indices', function() {
+        var gltf = clone(testGltf);
+        var gltfIndexBuffer = gltf.buffers[0];
+        var indexBuffer = Buffer.from(indicesTwoUnused.slice(0).buffer);
+        gltfIndexBuffer.extras._pipeline.source = indexBuffer;
+        gltfIndexBuffer.byteLength = indexBuffer.length;
+        var indexBufferView = gltf.bufferViews[0];
+        indexBufferView.byteLength = indexBuffer.length;
+
+        var gltfIndexBuffer2 = clone(gltfIndexBuffer);
+        var indexBuffer2 = Buffer.from(indicesOneUnused.slice(0).buffer);
+        gltfIndexBuffer2.extras._pipeline.source = indexBuffer2;
+        gltfIndexBuffer2.byteLength = indexBuffer2.length;
+        gltf.buffers.push(gltfIndexBuffer2);
+
+        var gltfIndexBufferView2 = clone(indexBufferView);
+        gltfIndexBufferView2.buffer = 2;
+        gltfIndexBufferView2.byteLength = indexBuffer2.length;
+        gltf.bufferViews.push(gltfIndexBufferView2);
+
+        var gltfIndexAccessor = gltf.accessors[0];
+        gltfIndexAccessor.count = indicesTwoUnused.length;
+        var gltfIndexAccessor2 = clone(gltfIndexAccessor);
+        gltfIndexAccessor2.count = indicesOneUnused.length;
+        gltfIndexAccessor2.bufferView = 2;
+        gltf.accessors.push(gltfIndexAccessor2);
+
+        var mesh2 = clone(gltf.meshes[0]);
+        mesh2.primitives[0].indices = 4;
+        gltf.meshes.push(mesh2);
+
+        // All indices are used, 0 and 2 by the first primitive and 1 by the other
+        var byteLength = gltf.buffers[0].byteLength + gltf.buffers[1].byteLength + gltf.buffers[2].byteLength;
+        removeUnusedVertices(gltf);
+        uninterleaveAndPackBuffers(gltf);
+        expect(gltf.buffers[0].byteLength).toEqual(byteLength);
+    });
+
+    it('handles when primitives use the same accessors along with different accessors with different indices', function() {
+        var gltf = clone(testGltf);
+        var gltfIndexBuffer = gltf.buffers[0];
+        var indexBuffer = Buffer.from(indicesTwoUnused.slice(0).buffer);
+        gltfIndexBuffer.extras._pipeline.source = indexBuffer;
+        gltfIndexBuffer.byteLength = indexBuffer.length;
+        var indexBufferView = gltf.bufferViews[0];
+        indexBufferView.byteLength = indexBuffer.length;
+
+        var gltfIndexBuffer2 = clone(gltfIndexBuffer);
+        var indexBuffer2 = Buffer.from(indicesOneUnused.slice(0).buffer);
+        gltfIndexBuffer2.extras._pipeline.source = indexBuffer2;
+        gltfIndexBuffer2.byteLength = indexBuffer2.length;
+        gltf.buffers.push(gltfIndexBuffer2);
+
+        var gltfIndexBufferView2 = clone(indexBufferView);
+        gltfIndexBufferView2.buffer = 2;
+        gltfIndexBufferView2.byteLength = indexBuffer2.length;
+        gltf.bufferViews.push(gltfIndexBufferView2);
+
+        var gltfIndexAccessor = gltf.accessors[0];
+        gltfIndexAccessor.count = indicesTwoUnused.length;
+        var gltfIndexAccessor2 = clone(gltfIndexAccessor);
+        gltfIndexAccessor2.count = indicesOneUnused.length;
+        gltfIndexAccessor2.bufferView = 2;
+        gltf.accessors.push(gltfIndexAccessor2);
+
+        var mesh2 = clone(gltf.meshes[0]);
+        var primitive = mesh2.primitives[0];
+        primitive.attributes.POSITION = 3;
+        primitive.indices = 4;
+        gltf.meshes.push(mesh2);
+
+        // All indices are used, 0 and 2 by the first primitive and 1 by the other
+        var byteLength = gltf.buffers[0].byteLength + gltf.buffers[1].byteLength + gltf.buffers[2].byteLength;
+        removeUnusedVertices(gltf);
+        uninterleaveAndPackBuffers(gltf);
+        expect(gltf.buffers[0].byteLength).toEqual(byteLength);
+    });
+
+    it('handles when there is a cross-dependency between two groups of primitives', function() {
+        var attributeData1 = new Float32Array([0.0, 1.0, 2.0, 3.0, 4.0, 5.0, 6.0, 7.0, 8.0, 9.0, 10.0, 11.0, 12.0, 13.0, 14.0]);
+        var attributeDataBuffer1 = Buffer.from(attributeData1.buffer);
+        var attributeData2 = new Float32Array([15.0, 16.0, 17.0, 18.0, 19.0, 20.0, 21.0, 22.0, 23.0, 24.0, 25.0, 26.0, 27.0, 28.0, 29.0]);
+        var attributeDataBuffer2 = Buffer.from(attributeData2.buffer);
+        var indexData1 = new Uint16Array([0, 1, 2, 4, 2, 1, 0, 1, 2]);
+        var indexDataBuffer1 = Buffer.from(indexData1.buffer);
+        var indexData2 = new Uint16Array([0, 1, 3, 4, 3, 1, 0]);
+        var indexDataBuffer2 = Buffer.from(indexData2.buffer);
+        var gltf = {
+            accessors : [
+                {
+                    bufferView : 0,
+                    byteOffset : 0,
+                    componentType : 5126,
+                    count : 5,
+                    type : 'VEC3'
+                }, {
+                    bufferView : 1,
+                    byteOffset : 0,
+                    componentType : 5126,
+                    count : 5,
+                    type : 'VEC3'
+                }, {
+                    bufferView : 2,
+                    byteOffset : 0,
+                    componentType : 5123,
+                    count : 9,
+                    type : 'SCALAR'
+                }, {
+                    bufferView : 3,
+                    byteOffset : 0,
+                    componentType : 5123,
+                    count : 7,
+                    type : 'SCALAR'
+                }
+            ],
+            bufferViews : [
+                {
+                    buffer : 0,
+                    byteOffset : 0,
+                    byteLength : attributeDataBuffer1.length,
+                    target : 34962
+                }, {
+                    buffer : 1,
+                    byteOffset : 0,
+                    byteLength : attributeDataBuffer2.length,
+                    target : 34962
+                }, {
+                    buffer : 2,
+                    byteOffset : 0,
+                    byteLength : indexDataBuffer1.length,
+                    target : 34963
+                }, {
+                    buffer : 3,
+                    byteOffset : 0,
+                    byteLength : indexDataBuffer2.length,
+                    target : 34963
+                }
+            ],
+            buffers : [
+                {
+                    byteLength : attributeDataBuffer1.length,
+                    extras : {
+                        _pipeline : {
+                            source : attributeDataBuffer1.slice(0)
+                        }
+                    }
+                }, {
+                    byteLength : attributeDataBuffer2.length,
+                    extras : {
+                        _pipeline : {
+                            source : attributeDataBuffer2.slice(0)
+                        }
+                    }
+                }, {
+                    byteLength : indexDataBuffer1.length,
+                    extras : {
+                        _pipeline : {
+                            source : indexDataBuffer1.slice(0)
+                        }
+                    }
+                }, {
+                    byteLength : indexDataBuffer2.length,
+                    extras : {
+                        _pipeline : {
+                            source : indexDataBuffer2.slice(0)
+                        }
+                    }
+                }
+            ],
+            meshes : [
+                {
+                    primitives: [
+                        {
+                            attributes : {
+                                TEST : 0
+                            },
+                            indices : 2
+                        }, {
+                            attributes : {
+                                TEST : 1
+                            },
+                            indices : 3
+                        }, {
+                            attributes : {
+                                TEST : 0
+                            },
+                            indices : 3
+                        }
+                    ]
+                }
+            ]
+        };
+        removeUnusedVertices(gltf);
+        uninterleaveAndPackBuffers(gltf);
+        var bufferViews = gltf.bufferViews;
+        expect(bufferViews[0].byteLength).toEqual(attributeDataBuffer1.length + attributeDataBuffer2.length);
+        expect(bufferViews[1].byteLength).toEqual(indexDataBuffer1.length + indexDataBuffer2.length);
+    });
+
+    it('removes parts of the buffer based on the attribute type if the stride is 0', function() {
+        var i;
+        var indices = [0,1,2,0,2,3];
+        var indicesBuffer = Buffer.allocUnsafe(indices.length * 2);
+        for (i = 0; i < indices.length; i++) {
+            indicesBuffer.writeUInt16LE(indices[i], i * 2);
+        }
+
+        var positions = [
+            0,0,0,
+            0,1,0,
+            1,1,0,
+            1,0,0,
+            2,2,2,
+            2,2,2,
+            2,2,2
+        ];
+        var positionsBuffer = Buffer.allocUnsafe(positions.length * 4);
+        for (i = 0; i < positions.length; i++) {
+            positionsBuffer.writeFloatLE(positions[i], i * 4);
+        }
+
+        var dataBuffer = Buffer.concat([indicesBuffer, positionsBuffer]);
+
+        var testGltf = {
+            accessors : [
+                {
+                    bufferView : 1,
+                    byteOffset : 0,
+                    componentType : 5123,
+                    count : 6,
+                    type : 'SCALAR',
+                    extras : {
+                        _pipeline: {}
+                    }
+                }, {
+                    bufferView : 0,
+                    byteOffset : 0,
+                    componentType : 5126,
+                    count : 4,
+                    type : 'VEC3',
+                    extras : {
+                        _pipeline : {}
+                    }
+                }
+            ],
+            bufferViews : [
+                {
+                    buffer : 0,
+                    byteOffset : 6 * 2,
+                    byteLength : 7 * 3 * 4,
+                    target : 34962,
+                    extras : {
+                        _pipeline : {}
+                    }
+                }, {
+                    buffer : 0,
+                    byteOffset : 0,
+                    byteLength : 6 * 2,
+                    target : 34963,
+                    extras : {
+                        _pipeline : {}
+                    }
+                }
+            ],
+            buffers : [
+                {
+                    byteLength : indices.length * 2 + positions.length * 4,
+                    extras : {
+                        _pipeline : {
+                            source : dataBuffer
+                        }
+                    }
+                }
+            ],
+            meshes : [
+                {
+                    name : 'square',
+                    primitives : [
+                        {
+                            attributes : {
+                                POSITION : 1
+                            },
+                            indices : 0
+                        }
+                    ]
+                }
+            ]
+        };
+        removeUnusedVertices(testGltf);
+        uninterleaveAndPackBuffers(testGltf);
+        expect(testGltf.buffers[0].byteLength).toEqual(6 * 2 + 4 * 3 * 4);
+    });
+
+    it('handles 8 bit indices', function(){
+        var i;
+        var indices = [0,1,2,0,2,3];
+        var indicesBuffer = Buffer.allocUnsafe(indices.length);
+        for (i = 0; i < indices.length; i++) {
+            indicesBuffer.writeUInt8(indices[i], i);
+        }
+
+        var positions = [
+            0,0,0,
+            0,1,0,
+            1,1,0,
+            1,0,0,
+            2,2,2,
+            2,2,2,
+            2,2,2
+        ];
+        var positionsBuffer = Buffer.allocUnsafe(positions.length * 4);
+        for (i = 0; i < positions.length; i++) {
+            positionsBuffer.writeFloatLE(positions[i], i * 4);
+        }
+
+        var dataBuffer = Buffer.concat([indicesBuffer, positionsBuffer]);
+
+        var testGltf = {
+            accessors: [
+                {
+                    bufferView : 1,
+                    byteOffset: 0,
+                    componentType: 5121, // unsigned short
+                    count: 6,
+                    type: 'SCALAR',
+                    extras: {
+                        _pipeline: {}
+                    }
+                }, {
+                    bufferView: 0,
+                    byteOffset: 0,
+                    componentType: 5126,
+                    count: 4,
+                    type: 'VEC3',
+                    extras: {
+                        _pipeline: {}
+                    }
+                }
+            ],
+            bufferViews: [
+                {
+                    buffer: 0,
+                    byteOffset: 6,
+                    byteLength: 7 * 3 * 4,
+                    target: 34962,
+                    extras: {
+                        _pipeline: {}
+                    }
+                },
+                {
+                    buffer: 0,
+                    byteOffset: 0,
+                    byteLength: 6,
+                    target: 34963,
+                    extras: {
+                        _pipeline: {}
+                    }
+                }
+            ],
+            buffers: [
+                {
+                    byteLength: indices.length + positions.length * 4,
+                    extras: {
+                        _pipeline: {
+                            source: dataBuffer
+                        }
+                    }
+                }
+            ],
+            meshes: [
+                {
+                    name: 'square',
+                    primitives: [
+                        {
+                            attributes: {
+                                POSITION: 1
+                            },
+                            indices: 0
+                        }
+                    ]
+                }
+            ]
+        };
+        removeUnusedVertices(testGltf);
+        uninterleaveAndPackBuffers(testGltf);
+        expect(testGltf.buffers[0].byteLength).toEqual(6 + 4 * 3 * 4);
+    });
 });