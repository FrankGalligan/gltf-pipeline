'use strict';
var Cesium = require('cesium');
var child_process = require('child_process');
var clone = require('clone');
var dataUriToBuffer = require('data-uri-to-buffer');
var fsExtra = require('fs-extra');
var path = require('path');
var Promise = require('bluebird');
var addDefaults = require('../../lib/addDefaults');
var addPipelineExtras = require('../../lib/addPipelineExtras');
var compressTexture = require('../../lib/compressTexture');
var compressTextures = require('../../lib/compressTextures');
var directoryExists = require('../../lib/directoryExists');
var loadGltfUris = require('../../lib/loadGltfUris');
var readGltf = require('../../lib/readGltf');
var writeSource = require('../../lib/writeSource');

var defined = Cesium.defined;
var DeveloperError = Cesium.DeveloperError;
var WebGLConstants = Cesium.WebGLConstants;

var basePath = './specs/data/boxTexturedUnoptimized/';
var gltfPath = './specs/data/boxTexturedUnoptimized/CesiumTexturedBoxTest.gltf';
var gltfEmbeddedPath = './specs/data/boxTexturedUnoptimized/CesiumTexturedBoxTestEmbedded.gltf';

// Defined relative to the gltf
var jpgPath = 'Cesium_Logo_Flat.jpg';
var jpegPath = 'Cesium_Logo_Flat.jpeg';
var pngPath = 'Cesium_Logo_Flat.png';
var gifPath = 'Cesium_Logo_Flat.gif';
var decalPath = 'Cesium_Logo_Flat_Decal.png'; // Contains alpha channel

var defaultImageUri = 'data:image/png;base64,iVBORw0KGgoAAAANSUhEUgAAAAEAAAABCAQAAAC1HAwCAAAAC0lEQVR42mP8/x8AAwMCAO+ip1sAAAAASUVORK5CYII='; // 1x1 white png

function compressGltfTexture(gltfPath, imagePath, options) {
    return fsExtra.readJson(gltfPath)
        .then(function(gltf) {
            var image = gltf.images[0];
            if (defined(imagePath)) {
                image.uri = imagePath;
            }
            var pipelineOptions = {
                textureCompressionOptions : options,
                basePath : basePath
            };
<<<<<<< HEAD
            addPipelineExtras(gltf);
            addDefaults(gltf);
            return loadGltfUris(gltf, pipelineOptions)
                .then(function() {
                    return compressTextures(gltf, options);
                })
                .then(function() {
                    return writeSource(gltf.images, 'images', undefined, true, true);
                })
=======
            return Pipeline.processJSON(gltf, pipelineOptions)
>>>>>>> 41c49a18
                .then(function() {
                    // Return the first compressed image
                    var compressedImages = image.extras.compressedImage3DTiles;
                    return compressedImages[Object.keys(compressedImages)[0]].uri;
                });
        });
}

function verifyKTX(gltfPath, imagePath, options, expectedFormat) {
    return compressGltfTexture(gltfPath, imagePath, options)
        .then(function(uri) {
            var buffer = dataUriToBuffer(uri);
            var internalFormat = buffer.readUInt32LE(28);
            var width = buffer.readUInt32LE(36);
            var height = buffer.readUInt32LE(40);

            // Original image is 211x211. It will be shrunk to the lower power-of-two
            expect(width).toBe(128);
            expect(height).toBe(128);
            expect(internalFormat).toBe(expectedFormat);
            expect(uri.indexOf('image/ktx') >= 0).toBe(true);
        });
}

function verifyCrunch(gltfPath, imagePath, options) {
    return compressGltfTexture(gltfPath, imagePath, options)
        .then(function(uri) {
            expect(uri.indexOf('image/crn') >= 0).toBe(true);
        });
}

function setFormatQuality(gltfPath, pngPath, format, done) {
    var promises = [];
    function compareUris(uris) {
        expect(uris[0]).not.toEqual(uris[1]);
    }

    var lowQuality = {
        format : format,
        quality : 1
    };
    var highQuality = {
        format : format,
        quality : 5
    };

    promises.push(Promise.all([
        compressGltfTexture(gltfPath, pngPath, lowQuality),
        compressGltfTexture(gltfPath, pngPath, highQuality)
    ]).then(compareUris));

    expect(Promise.all(promises), done).toResolve();
}

// etc2comp only supports png input so this is a good test case for handling different input image formats
var etc1Compression = {
    format : 'etc1'
};
var etc1Format = 0x8D64; // COMPRESSED_RGB_ETC1_WEBGL;

describe('compressTextures', function() {
    beforeEach(function() {
        // Suppress console warnings that image is being resized
        spyOn(console, 'log');
    });

    it('compresses external jpg', function(done) {
        expect(verifyKTX(gltfPath, jpgPath, etc1Compression, etc1Format), done).toResolve();
    });

    it('compresses external jpeg', function(done) {
        expect(verifyKTX(gltfPath, jpegPath, etc1Compression, etc1Format), done).toResolve();
    });

    it('compresses external png', function(done) {
        expect(verifyKTX(gltfPath, pngPath, etc1Compression, etc1Format), done).toResolve();
    });

    it('throws when compressing external gif', function(done) {
        // gif files cannot be decoded with Jimp and are not accepted by most compress tools
        expect(verifyKTX(gltfPath, gifPath, etc1Compression, etc1Format), done).toRejectWith(DeveloperError);
    });

    it('compresses embedded png', function(done) {
        expect(verifyKTX(gltfEmbeddedPath, undefined, etc1Compression, etc1Format), done).toResolve();
    });

    it('throws with undefined gltf', function() {
        expect(function() {
            compressTextures();
        }).toThrowDeveloperError();
    });

    it('throws with undefined format', function() {
        var gltf = {};
        expect(function() {
            compressTexture(gltf, 'Image0001');
        }).toThrowDeveloperError();
    });

    it('throws with invalid format', function() {
        var gltf = {};
        var options = {
            format : 'invalid-format'
        };
        expect(function() {
            compressTexture(gltf, 'Image0001', options);
        }).toThrowDeveloperError();
    });

    it('throws with invalid quality', function() {
        var gltf = {};
        var options = {
            format : 'etc1',
            quality : 11
        };
        expect(function() {
            compressTexture(gltf, 'Image0001', options);
        }).toThrowDeveloperError();
    });

    it('throws with invalid pvrtc bitrate', function() {
        var gltf = {};
        var options = {
            format : 'pvrtc1',
            bitrate : 3.0
        };
        expect(function() {
            compressTexture(gltf, 'Image0001', options);
        }).toThrowDeveloperError();
    });

    it('throws with invalid astc block size', function() {
        var gltf = {};
        var options = {
            format : 'astc',
            blockSize : '1x1'
        };
        expect(function() {
            compressTexture(gltf, 'Image0001', options);
        }).toThrowDeveloperError();
    });

    it('pvrtc1 2bpp RGBA', function(done) {
        var options = {
            format : 'pvrtc1',
            bitrate : 2.0
        };
        var expectedFormat = 0x8C03; // COMPRESSED_RGBA_PVRTC_2BPPV1_IMG;
        expect(verifyKTX(gltfPath, decalPath, options, expectedFormat), done).toResolve();
    });

    it('pvrtc1 4bpp RGBA', function(done) {
        var options = {
            format : 'pvrtc1',
            bitrate : 4.0
        };
        var expectedFormat = 0x8C02; // COMPRESSED_RGBA_PVRTC_4BPPV1_IMG;
        expect(verifyKTX(gltfPath, decalPath, options, expectedFormat), done).toResolve();
    });

    it('pvrtc1 2bpp RGB', function(done) {
        var options = {
            format : 'pvrtc1',
            bitrate : 2.0
        };
        var expectedFormat = 0x8C01; // COMPRESSED_RGB_PVRTC_2BPPV1_IMG;
        expect(verifyKTX(gltfPath, pngPath, options, expectedFormat), done).toResolve();
    });

    it('pvrtc1 4bpp RGB', function(done) {
        var options = {
            format : 'pvrtc1',
            bitrate : 4.0
        };
        var expectedFormat = 0x8C00; // COMPRESSED_RGB_PVRTC_4BPPV1_IMG;
        expect(verifyKTX(gltfPath, pngPath, options, expectedFormat), done).toResolve();
    });

    it('pvrtc2 2bpp', function(done) {
        var options = {
            format : 'pvrtc2',
            bitrate : 2.0
        };

        // Format is not supported by WebGL currently
        var expectedFormat = 0x9137; // COMPRESSED_RGBA_PVRTC_2BPPV2_IMG
        expect(verifyKTX(gltfPath, pngPath, options, expectedFormat), done).toResolve();
    });

    it('pvrtc2 4bpp', function(done) {
        var options = {
            format : 'pvrtc2',
            bitrate : 4.0
        };

        // Format is not supported by WebGL currently
        var expectedFormat = 0x9138; // COMPRESSED_RGBA_PVRTC_4BPPV2_IMG
        expect(verifyKTX(gltfPath, pngPath, options, expectedFormat), done).toResolve();
    });

    it('etc1', function(done) {
        var options = {
            format : 'etc1'
        };

        var expectedFormat = 0x8D64; // COMPRESSED_RGB_ETC1_WEBGL;
        expect(verifyKTX(gltfPath, pngPath, options, expectedFormat), done).toResolve();
    });

    it('etc2 RGB', function(done) {
        var options = {
            format : 'etc2'
        };

        // Format is not supported by WebGL currently
        var expectedFormat = 0x9274; // COMPRESSED_RGB8_ETC2
        expect(verifyKTX(gltfPath, pngPath, options, expectedFormat), done).toResolve();
    });

    it('etc2 RGBA', function(done) {
        var options = {
            format : 'etc2'
        };

        // Format is not supported by WebGL currently
        var expectedFormat = 0x9278; // COMPRESSED_RGBA8_ETC2_EAC
        expect(verifyKTX(gltfPath, decalPath, options, expectedFormat), done).toResolve();
    });

    it('etc2 RGB+A', function(done) {
        var options = {
            format : 'etc2',
            alphaBit : true
        };

        // Format is not supported by WebGL currently
        var expectedFormat = 0x9276; // COMPRESSED_RGB8_PUNCHTHROUGH_ALPHA1_ETC2
        expect(verifyKTX(gltfPath, decalPath, options, expectedFormat), done).toResolve();
    });

    it('dxt1 RGB', function(done) {
        var options = {
            format : 'dxt1'
        };

        var expectedFormat = 0x83F0; // COMPRESSED_RGB_S3TC_DXT1_EXT;
        expect(verifyKTX(gltfPath, pngPath, options, expectedFormat), done).toResolve();
    });

    it('dxt1 RGBA', function(done) {
        var options = {
            format : 'dxt1'
        };

        var expectedFormat = 0x83F1; // COMPRESSED_RGBA_S3TC_DXT1_EXT;
        expect(verifyKTX(gltfPath, decalPath, options, expectedFormat), done).toResolve();
    });

    it('dxt3', function(done) {
        var options = {
            format : 'dxt3'
        };

        var expectedFormat = 0x83F2; // COMPRESSED_RGBA_S3TC_DXT3_EXT;
        expect(verifyKTX(gltfPath, pngPath, options, expectedFormat), done).toResolve();
    });

    it('dxt5', function(done) {
        var options = {
            format : 'dxt5'
        };

        var expectedFormat = 0x83F3; // COMPRESSED_RGBA_S3TC_DXT5_EXT;
        expect(verifyKTX(gltfPath, pngPath, options, expectedFormat), done).toResolve();
    });

    it('crunch-dxt1', function(done) {
        var options = {
            format : 'crunch-dxt1'
        };

        expect(verifyCrunch(gltfPath, pngPath, options), done).toResolve();
    });

    it('crunch-dxt5', function(done) {
        var options = {
            format : 'crunch-dxt5'
        };

        expect(verifyCrunch(gltfPath, pngPath, options), done).toResolve();
    });

    it('astc', function(done) {
        // Check all possible ASTC formats. These are not supported by WebGL currently.
        //
        // COMPRESSED_RGBA_ASTC_4x4_KHR            0x93B0
        // COMPRESSED_RGBA_ASTC_5x4_KHR            0x93B1
        // COMPRESSED_RGBA_ASTC_5x5_KHR            0x93B2
        // COMPRESSED_RGBA_ASTC_6x5_KHR            0x93B3
        // COMPRESSED_RGBA_ASTC_6x6_KHR            0x93B4
        // COMPRESSED_RGBA_ASTC_8x5_KHR            0x93B5
        // COMPRESSED_RGBA_ASTC_8x6_KHR            0x93B6
        // COMPRESSED_RGBA_ASTC_8x8_KHR            0x93B7
        // COMPRESSED_RGBA_ASTC_10x5_KHR           0x93B8
        // COMPRESSED_RGBA_ASTC_10x6_KHR           0x93B9
        // COMPRESSED_RGBA_ASTC_10x8_KHR           0x93BA
        // COMPRESSED_RGBA_ASTC_10x10_KHR          0x93BB
        // COMPRESSED_RGBA_ASTC_12x10_KHR          0x93BC
        // COMPRESSED_RGBA_ASTC_12x12_KHR          0x93BD

        var blockSizes = ['4x4', '5x4', '5x5', '6x5', '6x6', '8x5', '8x6', '8x8', '10x5', '10x6', '10x8', '10x10', '12x10', '12x12'];
        var options = {
            format : 'astc'
        };

        var promises = [];
        var length = blockSizes.length;
        for (var i = 0; i < length; ++i) {
            options = clone(options);
            options.blockSize = blockSizes[i];
            var expectedFormat = 0x93B0 + i;
            promises.push(verifyKTX(gltfPath, pngPath, options, expectedFormat));
        }
        expect(Promise.all(promises), done).toResolve();
    });

    it('astc low bitrate', function(done) {
        // Bitrate of 2.0 corresponds to block size of 8x8
        var options = {
            format : 'astc',
            bitrate : 2.0
        };

        // Format is not supported by WebGL currently
        var expectedFormat = 0x93B7; // COMPRESSED_RGBA_ASTC_8x8_KHR
        expect(verifyKTX(gltfPath, pngPath, options, expectedFormat), done).toResolve();
    });

    it('astc high bitrate', function(done) {
        // Bitrate of 8.0 corresponds to block size of 4x4
        var options = {
            format : 'astc',
            bitrate : 8.0
        };

        // Format is not supported by WebGL currently
        var expectedFormat = 0x93B0; // COMPRESSED_RGBA_ASTC_4x4_KHR
        expect(verifyKTX(gltfPath, pngPath, options, expectedFormat), done).toResolve();
    });

    it('sets quality for format pvrtc1', function(done) {
        setFormatQuality(gltfPath, pngPath, 'pvrtc1', done);
    });

    it('sets quality for format pvrtc2', function(done) {
        setFormatQuality(gltfPath, pngPath, 'pvrtc2', done);
    });

    it('sets quality for format etc1', function(done) {
        setFormatQuality(gltfPath, pngPath, 'etc1', done);
    });

    it('sets quality for format etc2', function(done) {
        setFormatQuality(gltfPath, pngPath, 'etc2', done);
    });

    it('sets quality for format astc', function(done) {
        setFormatQuality(gltfPath, pngPath, 'astc', done);
    });

    it('sets quality for format dxt1', function(done) {
        setFormatQuality(gltfPath, pngPath, 'dxt1', done);
    });

    it('sets quality for format dxt3', function(done) {
        setFormatQuality(gltfPath, pngPath, 'dxt3', done);
    });

    it('sets quality for format dxt5', function(done) {
        setFormatQuality(gltfPath, pngPath, 'dxt5', done);
    });

    it('sets quality for format crunch-dxt1', function(done) {
        setFormatQuality(gltfPath, pngPath, 'crunch-dxt1', done);
    });

    it('sets quality for format crunch-dxt5', function(done) {
        setFormatQuality(gltfPath, pngPath, 'crunch-dxt5', done);
    });

    it('tempDirectory is removed when compression succeeds', function(done) {
        spyOn(fsExtra, 'writeFile').and.callThrough();
        expect(verifyKTX(gltfPath, undefined, etc1Compression, etc1Format)
            .then(function() {
                var tempDirectory = path.dirname(fsExtra.writeFile.calls.argsFor(0)[0]);
                return directoryExists(tempDirectory)
                    .then(function(exists) {
                        expect(exists).toBe(false);
                    });
            }), done).toResolve();
    });

    it('tempDirectory is removed when compression fails', function(done) {
        var childProcessSpawn = child_process.spawn;
        spyOn(fsExtra, 'writeFile').and.callThrough();
        spyOn(child_process, 'spawn').and.callFake(function(command, args) {
            // Trigger a failure by sending in an invalid argument to the compress tool
            args.push('invalid_arg');
            return childProcessSpawn(command, args);
        });
        expect(verifyKTX(gltfPath, undefined, etc1Compression, etc1Format)
            .then(function() {
                var tempDirectory = path.dirname(fsExtra.writeFile.calls.argsFor(0)[0]);
                return directoryExists(tempDirectory)
                    .then(function(exists) {
                        expect(exists).toBe(false);
                    });
            }), done).toRejectWith(DeveloperError);
    });

    it('sets sampler minFilter to a non-mipmap format', function(done) {
        var options = {
            format : 'etc1'
        };
        expect(fsExtra.readJson(gltfPath)
            .then(function(gltf) {
                var sampler = gltf.samplers[0];
                expect(sampler.minFilter).toBe(WebGLConstants.LINEAR_MIPMAP_LINEAR);
                var pipelineOptions = {
                    textureCompressionOptions : options,
                    basePath : basePath
                };
                addPipelineExtras(gltf);
                addDefaults(gltf);
                return loadGltfUris(gltf, pipelineOptions)
                    .then(function() {
                        return compressTextures(gltf, options);
                    })
                    .then(function() {
                        return writeSource(gltf.images, 'images', undefined, true, true);
                    })
                    .then(function() {
                        expect(sampler.minFilter).toBe(WebGLConstants.LINEAR);

                    });
            }), done).toResolve();
    });

    it('compresses textures into multiple formats', function(done) {
        var optionsArray = [{
            format : 'dxt1',
            quality : 5
        }, {
            format : 'astc',
            blockSize : '8x8'
        }, {
            format : 'crunch-dxt1',
            quality : 5
        }];

        expect(readGltf(gltfEmbeddedPath)
            .then(function(gltf) {
                var images = gltf.images;
                expect(images.length).toEqual(1);
                return compressTextures(gltf, optionsArray)
                    .then(function() {
                        var image = gltf.images[0];
                        var compressedImages = image.extras.compressedImage3DTiles;
                        var s3tcImagePipelineExtras = compressedImages[0].extras._pipeline;
                        var astcImagePipelineExtras = compressedImages[1].extras._pipeline;
                        var crunchImagePipelineExtras = compressedImages[2].extras._pipeline;
                        expect(image.uri).toEqual(defaultImageUri);
                        expect(s3tcImagePipelineExtras.source).toBeDefined();
                        expect(s3tcImagePipelineExtras.extension).toEqual('.ktx');
                        expect(astcImagePipelineExtras.source).toBeDefined();
                        expect(astcImagePipelineExtras.extension).toEqual('.ktx');
                        expect(crunchImagePipelineExtras.source).toBeDefined();
                        expect(crunchImagePipelineExtras.extension).toEqual('.crn');

                    });
            }), done).toResolve();
    });

    it('throws if optionsArray is undefined or length 0', function() {
        var gltf = {};
        expect(function() {
            compressTextures(gltf);
        }).toThrowDeveloperError();

        expect(function() {
            compressTextures(gltf, []);
        }).toThrowDeveloperError();
    });
});<|MERGE_RESOLUTION|>--- conflicted
+++ resolved
@@ -11,6 +11,7 @@
 var compressTexture = require('../../lib/compressTexture');
 var compressTextures = require('../../lib/compressTextures');
 var directoryExists = require('../../lib/directoryExists');
+var Pipeline = require('../../lib/Pipeline');
 var loadGltfUris = require('../../lib/loadGltfUris');
 var readGltf = require('../../lib/readGltf');
 var writeSource = require('../../lib/writeSource');
@@ -43,19 +44,8 @@
                 textureCompressionOptions : options,
                 basePath : basePath
             };
-<<<<<<< HEAD
-            addPipelineExtras(gltf);
-            addDefaults(gltf);
-            return loadGltfUris(gltf, pipelineOptions)
-                .then(function() {
-                    return compressTextures(gltf, options);
-                })
-                .then(function() {
-                    return writeSource(gltf.images, 'images', undefined, true, true);
-                })
-=======
+
             return Pipeline.processJSON(gltf, pipelineOptions)
->>>>>>> 41c49a18
                 .then(function() {
                     // Return the first compressed image
                     var compressedImages = image.extras.compressedImage3DTiles;
