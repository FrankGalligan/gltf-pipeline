--- conflicted
+++ resolved
@@ -1,25 +1,18 @@
 'use strict';
-<<<<<<< HEAD
 var Cesium = require('cesium');
 var defaultValue = Cesium.defaultValue;
 
 var OptimizationStatistics = require('./OptimizationStatistics');
-=======
 var async = require('async');
->>>>>>> 03c77331
 var addDefaults = require('./addDefaults');
 var addPipelineExtras = require('./addPipelineExtras');
 var cacheOptimizeIndices = require('./cacheOptimizeIndices');
 var combineMeshes = require('./combineMeshes');
-<<<<<<< HEAD
-var combinePrimitives = require('./combinePrimitives');
 var compressTextureCoordinates = require('./compressTextureCoordinates');
+// var combinePrimitives = require('./combinePrimitives');
 var convertDagToTree = require('./convertDagToTree');
 var encodeImages = require('./encodeImages');
 var loadGltfUris = require('./loadGltfUris');
-=======
-// var combinePrimitives = require('./combinePrimitives');
->>>>>>> 03c77331
 var mergeDuplicateVertices = require('./mergeDuplicateVertices');
 var mergeDuplicateAccessors = require('./mergeDuplicateAccessors');
 var octEncodeNormals = require('./octEncodeNormals');
@@ -29,18 +22,6 @@
 var quantizeAttributes = require('./quantizeAttributes');
 var writeGltf = require('./writeGltf');
 var writeBinaryGltf = require('./writeBinaryGltf');
-<<<<<<< HEAD
-
-=======
-var readGltf = require('./readGltf');
-var loadGltfUris = require('./loadGltfUris');
-var quantizeAttributes = require('./quantizeAttributes');
-var cacheOptimizeIndices = require('./cacheOptimizeIndices');
-var encodeImages = require('./encodeImages');
-var writeSource = require('./writeSource');
-var Cesium = require('cesium');
-var defaultValue = Cesium.defaultValue;
->>>>>>> 03c77331
 
 module.exports = {
     processJSON : processJSON,
@@ -88,10 +69,7 @@
     removeDuplicatePrimitives(gltfWithExtras);
     convertDagToTree(gltfWithExtras);
     combineMeshes(gltfWithExtras);
-<<<<<<< HEAD
-=======
     // TODO: Combine primitives can be uncommented and added back into the pipeline once it is fixed, but right now there are too many issues with it to allow in the main pipeline.
->>>>>>> 03c77331
     // combinePrimitives(gltfWithExtras);
     // Merging duplicate vertices again to prevent repeat data in newly combined primitives
     // mergeDuplicateVertices(gltfWithExtras);
