'use strict';
var fs = require('fs');
var path = require('path');
var async = require('async');
var mkdirp = require('mkdirp');
var getBinaryGltf = require('./getBinaryGltf');
<<<<<<< HEAD
var writeSource = require('./writeSource');

module.exports = writeBinaryGltf;

function writeBinaryGltf(options, callback) {
    var gltf = options.gltf;
    var outputPath = options.outputPath;
    var embed = options.embed;
    var embedImage = options.embedImage;
    var createDirectory = options.createDirectory;

    // Correct output path extension if necessary
=======
var Cesium = require('cesium');
var defined = Cesium.defined;
var DeveloperError = Cesium.DeveloperError;

module.exports = writeBinaryGltf;

function writeBinaryGltf(gltf, outputPath, createDirectory, callback) {
    if (!defined(outputPath)) {
        throw new DeveloperError('Output path is undefined.');
    }
    
>>>>>>> 14824187
    var outputExtension = path.extname(outputPath);
    if (outputExtension !== '.glb') {
        throw new DeveloperError('Invalid output path extension.');
    }
    // Create the output directory if specified
    if (createDirectory) {
        outputPath = path.join(path.dirname(outputPath), 'output', path.basename(outputPath));
    }
    mkdirp.sync(path.dirname(outputPath));

    var basePath = path.dirname(outputPath);
    async.each(['images', 'shaders'], function (name, asyncCallback) {
        writeSource(gltf, basePath, name, embed, embedImage, asyncCallback);
    }, function (err) {
        if (err) {
            if (callback) {
                callback(err);
            } else {
                throw err;
            }
        } else {
            var glb = getBinaryGltf(gltf, embed, embedImage, function (header, scene, body) {
                fs.writeFile(outputPath, glb, function (err) {
                    if (err) {
                        if (callback) {
                            callback(err);
                        } else {
                            throw err;
                        }
                    } else if (callback) {
                        callback(undefined, header, scene, body);
                    }
                });
            });
        }
    });
}
<|MERGE_RESOLUTION|>--- conflicted
+++ resolved
@@ -1,69 +1,55 @@
-'use strict';
-var fs = require('fs');
-var path = require('path');
-var async = require('async');
-var mkdirp = require('mkdirp');
-var getBinaryGltf = require('./getBinaryGltf');
-<<<<<<< HEAD
-var writeSource = require('./writeSource');
-
-module.exports = writeBinaryGltf;
-
-function writeBinaryGltf(options, callback) {
-    var gltf = options.gltf;
-    var outputPath = options.outputPath;
-    var embed = options.embed;
-    var embedImage = options.embedImage;
-    var createDirectory = options.createDirectory;
-
-    // Correct output path extension if necessary
-=======
-var Cesium = require('cesium');
-var defined = Cesium.defined;
-var DeveloperError = Cesium.DeveloperError;
-
-module.exports = writeBinaryGltf;
-
-function writeBinaryGltf(gltf, outputPath, createDirectory, callback) {
-    if (!defined(outputPath)) {
-        throw new DeveloperError('Output path is undefined.');
-    }
-    
->>>>>>> 14824187
-    var outputExtension = path.extname(outputPath);
-    if (outputExtension !== '.glb') {
-        throw new DeveloperError('Invalid output path extension.');
-    }
-    // Create the output directory if specified
-    if (createDirectory) {
-        outputPath = path.join(path.dirname(outputPath), 'output', path.basename(outputPath));
-    }
-    mkdirp.sync(path.dirname(outputPath));
-
-    var basePath = path.dirname(outputPath);
-    async.each(['images', 'shaders'], function (name, asyncCallback) {
-        writeSource(gltf, basePath, name, embed, embedImage, asyncCallback);
-    }, function (err) {
-        if (err) {
-            if (callback) {
-                callback(err);
-            } else {
-                throw err;
-            }
-        } else {
-            var glb = getBinaryGltf(gltf, embed, embedImage, function (header, scene, body) {
-                fs.writeFile(outputPath, glb, function (err) {
-                    if (err) {
-                        if (callback) {
-                            callback(err);
-                        } else {
-                            throw err;
-                        }
-                    } else if (callback) {
-                        callback(undefined, header, scene, body);
-                    }
-                });
-            });
-        }
-    });
-}
+'use strict';
+var fs = require('fs');
+var path = require('path');
+var async = require('async');
+var mkdirp = require('mkdirp');
+var getBinaryGltf = require('./getBinaryGltf');
+var writeSource = require('./writeSource');
+
+module.exports = writeBinaryGltf;
+
+function writeBinaryGltf(options, callback) {
+    var gltf = options.gltf;
+    var outputPath = options.outputPath;
+    var embed = options.embed;
+    var embedImage = options.embedImage;
+    var createDirectory = options.createDirectory;
+
+    // Correct output path extension if necessary
+    var outputExtension = path.extname(outputPath);
+    if (outputExtension !== '.glb') {
+        throw new DeveloperError('Invalid output path extension.');
+    }
+    // Create the output directory if specified
+    if (createDirectory) {
+        outputPath = path.join(path.dirname(outputPath), 'output', path.basename(outputPath));
+    }
+    mkdirp.sync(path.dirname(outputPath));
+
+    var basePath = path.dirname(outputPath);
+    async.each(['images', 'shaders'], function (name, asyncCallback) {
+        writeSource(gltf, basePath, name, embed, embedImage, asyncCallback);
+    }, function (err) {
+        if (err) {
+            if (callback) {
+                callback(err);
+            } else {
+                throw err;
+            }
+        } else {
+            var glb = getBinaryGltf(gltf, embed, embedImage, function (header, scene, body) {
+                fs.writeFile(outputPath, glb, function (err) {
+                    if (err) {
+                        if (callback) {
+                            callback(err);
+                        } else {
+                            throw err;
+                        }
+                    } else if (callback) {
+                        callback(undefined, header, scene, body);
+                    }
+                });
+            });
+        }
+    });
+}