{
  "name": "gltf-pipeline",
  "version": "0.1.0-alpha4",
  "description": "Content pipeline tools for optimizing glTF assets.",
  "license": "Apache-2.0",
  "contributors": [
    {
      "name": "Richard Lee, Analytical Graphics, Inc., and Contributors",
      "url": "https://github.com/AnalyticalGraphicsInc/gltf-pipeline/graphs/contributors"
    }
  ],
  "keywords": [
    "glTF",
    "WebGL"
  ],
  "homepage": "https://github.com/AnalyticalGraphicsInc/gltf-pipeline",
  "repository": {
    "type": "git",
    "url": "git@github.com:AnalyticalGraphicsInc/gltf-pipeline.git"
  },
  "bugs": {
    "url": "https://github.com/AnalyticalGraphicsInc/gltf-pipeline/issues"
  },
  "main": "index.js",
  "engines": {
    "node": ">=4.0.0"
  },
  "dependencies": {
    "async": "2.1.2",
    "bluebird": "3.4.6",
    "buffer-equal": "1.0.0",
    "cesium": "1.26.0",
    "clone": "2.0.0",
    "data-uri-to-buffer": "0.0.4",
    "datauri": "1.0.4",
    "deep-equal": "1.0.1",
    "fs-extra": "0.30.0",
    "image-size": "0.5.0",
    "jimp": "0.2.27",
    "jsonpath": "0.2.7",
    "mime": "1.3.4",
    "mkdirp": "0.5.1",
    "object-values": "1.0.0",
    "promise": "7.1.1",
<<<<<<< HEAD
    "yargs": "4.7.1"
=======
    "underscore": "1.8.3",
    "yargs": "6.3.0"
>>>>>>> 16dc9d59
  },
  "devDependencies": {
    "coveralls": "2.11.14",
    "gulp": "3.9.1",
    "gulp-jshint": "2.0.2",
    "istanbul": "0.4.5",
    "jasmine": "2.5.2",
    "jasmine-spec-reporter": "2.7.0",
    "jsdoc": "3.4.2",
    "jshint": "2.9.4",
    "jshint-stylish": "2.2.1",
    "open": "0.0.5",
    "requirejs": "2.3.2",
    "typings": "1.4.0"
  },
  "scripts": {
    "prepublish": "typings install",
    "jsdoc": "jsdoc ./lib -R ./README.md -d doc",
    "jsHint": "gulp jsHint",
    "jsHint-watch": "gulp jsHint-watch",
    "test": "gulp test",
    "test-watch": "gulp test-watch",
    "coverage": "gulp coverage",
    "coveralls": "cat ./coverage/lcov.info | ./node_modules/.bin/coveralls"
  },
  "bin": {
    "gltf-pipeline": "./bin/gltf-pipeline.js"
  }
}<|MERGE_RESOLUTION|>--- conflicted
+++ resolved
@@ -42,12 +42,7 @@
     "mkdirp": "0.5.1",
     "object-values": "1.0.0",
     "promise": "7.1.1",
-<<<<<<< HEAD
-    "yargs": "4.7.1"
-=======
-    "underscore": "1.8.3",
     "yargs": "6.3.0"
->>>>>>> 16dc9d59
   },
   "devDependencies": {
     "coveralls": "2.11.14",
