--- conflicted
+++ resolved
@@ -1,23 +1,8 @@
 'use strict';
 var Cesium = require('cesium');
-<<<<<<< HEAD
-var clone = require('clone');
 var compressIntegerAccessors = require('../../lib/compressIntegerAccessors');
 
 var WebGLConstants = Cesium.WebGLConstants;
-
-var cantCompressByte = new Buffer([-1, 0, 1]);
-var cantCompressUByte = new Buffer([0, 1, 2]);
-var cantCompressIndices = new Buffer(new Uint16Array([1, 2, 3]).buffer);
-var cantCompressBigShort = new Buffer(new Uint16Array([0, 1, 65535]).buffer);
-var floatToShort = new Buffer(new Float32Array([32767.0, -1.0, 0.0]).buffer);
-var floatToByte = new Buffer(new Float32Array([255.0, -1.0, 0.0]).buffer);
-var shortToByte = new Buffer(new Uint16Array([-2, 0, 2]).buffer);
-=======
-
-var WebGLConstants = Cesium.WebGLConstants;
-
-var compressIntegerAccessors = require('../../lib/compressIntegerAccessors');
 
 var cantCompressByte = Buffer.from([-1, 0, 1]);
 var cantCompressUByte = Buffer.from([0, 1, 2]);
@@ -26,7 +11,7 @@
 var floatToShort = Buffer.from(new Float32Array([32767.0, -1.0, 0.0]).buffer);
 var floatToByte = Buffer.from(new Float32Array([255.0, -1.0, 0.0]).buffer);
 var shortToByte = Buffer.from(new Uint16Array([-2, 0, 2]).buffer);
->>>>>>> 41c49a18
+
 var testGltf = {
     accessors : [
         {
