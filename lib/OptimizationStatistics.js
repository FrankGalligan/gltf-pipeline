'use strict';

module.exports = OptimizationStatistics;

function OptimizationStatistics() {
    this.numberOfImagesRemoved = 0;
    this.numberOfSamplersRemoved = 0;
    this.numberOfShadersRemoved = 0;
<<<<<<< HEAD
    this.numberOfProgramsRemoved = 0;
=======
    this.numberOfBufferViewsRemoved = 0;
>>>>>>> 9afd92ae
}

OptimizationStatistics.prototype.print = function(stats) {
    process.stdout.write('Images removed: ' + this.numberOfImagesRemoved + '\n');
    process.stdout.write('Samplers removed: ' + this.numberOfSamplersRemoved + '\n');
    process.stdout.write('Shaders removed: ' + this.numberOfShadersRemoved + '\n');
<<<<<<< HEAD
    process.stdout.write('Programs removed: ' + this.numberOfProgramsRemoved + '\n');
=======
    process.stdout.write('BufferViews removed: ' + this.numberOfBufferViewsRemoved + '\n');
>>>>>>> 9afd92ae
};<|MERGE_RESOLUTION|>--- conflicted
+++ resolved
@@ -6,20 +6,14 @@
     this.numberOfImagesRemoved = 0;
     this.numberOfSamplersRemoved = 0;
     this.numberOfShadersRemoved = 0;
-<<<<<<< HEAD
     this.numberOfProgramsRemoved = 0;
-=======
     this.numberOfBufferViewsRemoved = 0;
->>>>>>> 9afd92ae
 }
 
 OptimizationStatistics.prototype.print = function(stats) {
     process.stdout.write('Images removed: ' + this.numberOfImagesRemoved + '\n');
     process.stdout.write('Samplers removed: ' + this.numberOfSamplersRemoved + '\n');
     process.stdout.write('Shaders removed: ' + this.numberOfShadersRemoved + '\n');
-<<<<<<< HEAD
     process.stdout.write('Programs removed: ' + this.numberOfProgramsRemoved + '\n');
-=======
     process.stdout.write('BufferViews removed: ' + this.numberOfBufferViewsRemoved + '\n');
->>>>>>> 9afd92ae
 };