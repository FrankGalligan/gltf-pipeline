'use strict';
const { clone, DeveloperError} = require('cesium');
const fsExtra = require('fs-extra');
const readResources = require('../../lib/readResources');
const compressDracoMeshes = require('../../lib/compressDracoMeshes');

const boxPath = 'specs/data/2.0/box-textured-embedded/box-textured-embedded.gltf';
const boxMorphPath = 'specs/data/2.0/box-morph/box-morph.gltf';
const multipleBoxesPath = 'specs/data/2.0/multiple-boxes/multiple-boxes.gltf';
const triangleWithoutIndicesPath = 'specs/data/2.0/triangle-without-indices/triangle-without-indices.gltf';

let gltf;
let gltfOther;

function expectOutOfRange(gltf, name, value) {
    const options = {
        dracoOptions: {}
    };
    options.dracoOptions[name] = value;

    let thrownError;
    try {
        compressDracoMeshes(gltf, options);
    } catch (e) {
        thrownError = e;
    }
    expect(thrownError).toEqual(jasmine.any(DeveloperError));
}

async function readGltf(gltfPath) {
    const gltf = fsExtra.readJsonSync(gltfPath);
    return readResources(gltf);
}

function getDracoBuffer(gltf) {
    const bufferView = gltf.bufferViews[gltf.meshes[0].primitives[0].extensions.KHR_draco_mesh_compression.bufferView];
    const source = gltf.buffers[0].extras._pipeline.source;
    return source.slice(bufferView.byteOffset, bufferView.byteOffset + bufferView.byteLength);
}

describe('compressDracoMeshes', () => {
    beforeEach(async () => {
        gltf = await readGltf(boxPath);
        gltfOther = await readGltf(boxPath);
    });

    it('compresses meshes with default options', () => {
        expect(gltf.accessors.length).toBe(4); // 3 attributes + indices
        expect(gltf.bufferViews.length).toBe(4); // position/normal + texcoord + indices + image

        compressDracoMeshes(gltf);

        expect(gltf.accessors.length).toBe(4); // accessors are not removed
        expect(gltf.bufferViews.length).toBe(2); // draco + image

        const dracoExtension = gltf.meshes[0].primitives[0].extensions.KHR_draco_mesh_compression;
        expect(dracoExtension.bufferView).toBeDefined();
        expect(gltf.extensionsUsed.indexOf('KHR_draco_mesh_compression') >= 0).toBe(true);
        expect(gltf.extensionsRequired.indexOf('KHR_draco_mesh_compression') >= 0).toBe(true);

        const positionAccessor = gltf.accessors[dracoExtension.attributes.POSITION];
        const normalAccessor = gltf.accessors[dracoExtension.attributes.NORMAL];
        const texcoordAccessor = gltf.accessors[dracoExtension.attributes.TEXCOORD_0];

        expect(positionAccessor.bufferView).toBeUndefined();
        expect(positionAccessor.byteLength).toBeUndefined();
        expect(normalAccessor.bufferView).toBeUndefined();
        expect(normalAccessor.byteLength).toBeUndefined();
        expect(texcoordAccessor.bufferView).toBeUndefined();
        expect(texcoordAccessor.byteLength).toBeUndefined();
    });

<<<<<<< HEAD
    it('compresses mesh without indices', function(done) {
        expect(readGltf(triangleWithoutIndicesPath)
            .then(function(gltf) {
                expect(gltf.accessors.length).toBe(1); // positions
                expect(gltf.bufferViews.length).toBe(1); // positions

                compressDracoMeshes(gltf);

                expect(gltf.accessors.length).toBe(2); // positions + indices
                expect(gltf.bufferViews.length).toBe(1); // draco

                const dracoExtension = gltf.meshes[0].primitives[0].extensions.KHR_draco_mesh_compression;
                expect(dracoExtension.bufferView).toBeDefined();
                expect(gltf.extensionsUsed.indexOf('KHR_draco_mesh_compression') >= 0).toBe(true);
                expect(gltf.extensionsRequired.indexOf('KHR_draco_mesh_compression') >= 0).toBe(true);

                const positionAccessor = gltf.accessors[dracoExtension.attributes.POSITION];
                expect(positionAccessor.bufferView).toBeUndefined();
                expect(positionAccessor.byteLength).toBeUndefined();
            }), done).toResolve();
    });

    it('throws if quantize bits is out of range', function() {
=======
    it('throws if quantize bits is out of range', () => {
>>>>>>> ba8e5c32
        expectOutOfRange(gltf, 'compressionLevel', -1);
        expectOutOfRange(gltf, 'compressionLevel', 11);
        expectOutOfRange(gltf, 'quantizePositionBits', -1);
        expectOutOfRange(gltf, 'quantizePositionBits', 31);
        expectOutOfRange(gltf, 'quantizeNormalBits', -1);
        expectOutOfRange(gltf, 'quantizeNormalBits', 31);
        expectOutOfRange(gltf, 'quantizeTexcoordBits', -1);
        expectOutOfRange(gltf, 'quantizeTexcoordBits', 31);
        expectOutOfRange(gltf, 'quantizeColorBits', -1);
        expectOutOfRange(gltf, 'quantizeColorBits', 31);
        expectOutOfRange(gltf, 'quantizeGenericBits', -1);
        expectOutOfRange(gltf, 'quantizeGenericBits', 31);
    });

    it('applies unified quantization', async () => {
        const gltfUnified = await readGltf(multipleBoxesPath);
        const gltfNonUnified = await readGltf(multipleBoxesPath);
        compressDracoMeshes(gltfUnified, {
            dracoOptions: {
                unifiedQuantization: true
            }
        });
        compressDracoMeshes(gltfNonUnified, {
            dracoOptions: {
                unifiedQuantization: false
            }
        });
        const dracoBufferUnified = getDracoBuffer(gltfUnified);
        const dracoBufferNonUnified = getDracoBuffer(gltfNonUnified);
        expect(dracoBufferNonUnified).not.toEqual(dracoBufferUnified);
    });

    it('applies quantization bits', () => {
        compressDracoMeshes(gltf, {
            dracoOptions: {
                quantizePositionBits: 8
            }
        });
        compressDracoMeshes(gltfOther, {
            dracoOptions: {
                quantizePositionBits: 25
            }
        });

        const dracoBuffer8 = getDracoBuffer(gltf);
        const dracoBuffer14 = getDracoBuffer(gltfOther);
        expect(dracoBuffer8.length).toBeLessThan(dracoBuffer14.length);
    });

    it('does not quantize when quantize bits is 0', () => {
        compressDracoMeshes(gltf, {
            dracoOptions: {
                quantizePositionBits: 0,
                quantizeNormalBits: 0,
                quantizeTexcoordBits: 0,
                quantizeColorBits: 0,
                quantizeGenericBits: 0
            }
        });
        compressDracoMeshes(gltfOther);
        const dracoBufferUncompressed = getDracoBuffer(gltf);
        const dracoBufferCompressed = getDracoBuffer(gltfOther);
        expect(dracoBufferCompressed.length).toBeLessThan(dracoBufferUncompressed.length);
    });

    it('only compresses duplicate primitive once', () => {
        const primitives = gltf.meshes[0].primitives;
        primitives.push(clone(primitives[0], true));
        compressDracoMeshes(gltf);
        expect(primitives[0]).toEqual(primitives[1]);
    });

    function removeMorphTargets(gltf) {
        const mesh = gltf.meshes[0];
        const primitive = mesh.primitives[0];
        delete primitive.targets;
        delete mesh.weights;
        return gltf;
    }

    it('applied sequential encoding when the primitive has morph targets', async () => {
        const gltfMorph = await readGltf(boxMorphPath);
        const gltfNoMorph = removeMorphTargets(await readGltf(boxMorphPath));

        compressDracoMeshes(gltfMorph);
        compressDracoMeshes(gltfNoMorph);
        const dracoBufferMorph = getDracoBuffer(gltfMorph);
        const dracoBufferNoMorph = getDracoBuffer(gltfNoMorph);
        expect(dracoBufferMorph).not.toEqual(dracoBufferNoMorph);
    });

    it('applies uncompressed fallback', () => {
        compressDracoMeshes(gltf, {
            dracoOptions: {
                uncompressedFallback: true
            }
        });
        compressDracoMeshes(gltfOther, {
            dracoOptions: {
                uncompressedFallback: false
            }
        });

        expect(gltf.extensionsUsed.indexOf('KHR_draco_mesh_compression') >= 0).toBe(true);
        expect(gltf.extensionsRequired).toBeUndefined();
        expect(gltfOther.extensionsUsed.indexOf('KHR_draco_mesh_compression') >= 0).toBe(true);
        expect(gltfOther.extensionsRequired.indexOf('KHR_draco_mesh_compression') >= 0).toBe(true);
        expect(gltf.buffers.length).toBe(6); // draco + image + 4 uncompressed attributes
        expect(gltfOther.buffers.length).toBe(2); // draco + image

        expect(gltf.buffers[0].extras._pipeline.mergedBufferName).toBeUndefined();
        expect(gltf.buffers[1].extras._pipeline.mergedBufferName).toBe('draco');
        expect(gltf.buffers[2].extras._pipeline.mergedBufferName).toBe('uncompressed');
        expect(gltf.buffers[3].extras._pipeline.mergedBufferName).toBe('uncompressed');
        expect(gltf.buffers[4].extras._pipeline.mergedBufferName).toBe('uncompressed');
        expect(gltf.buffers[5].extras._pipeline.mergedBufferName).toBe('uncompressed');

        expect(gltfOther.buffers[0].extras._pipeline.mergedBufferName).toBeUndefined();
        expect(gltfOther.buffers[1].extras._pipeline.mergedBufferName).toBeUndefined();
    });
});<|MERGE_RESOLUTION|>--- conflicted
+++ resolved
@@ -70,33 +70,27 @@
         expect(texcoordAccessor.byteLength).toBeUndefined();
     });
 
-<<<<<<< HEAD
-    it('compresses mesh without indices', function(done) {
-        expect(readGltf(triangleWithoutIndicesPath)
-            .then(function(gltf) {
-                expect(gltf.accessors.length).toBe(1); // positions
-                expect(gltf.bufferViews.length).toBe(1); // positions
-
-                compressDracoMeshes(gltf);
-
-                expect(gltf.accessors.length).toBe(2); // positions + indices
-                expect(gltf.bufferViews.length).toBe(1); // draco
-
-                const dracoExtension = gltf.meshes[0].primitives[0].extensions.KHR_draco_mesh_compression;
-                expect(dracoExtension.bufferView).toBeDefined();
-                expect(gltf.extensionsUsed.indexOf('KHR_draco_mesh_compression') >= 0).toBe(true);
-                expect(gltf.extensionsRequired.indexOf('KHR_draco_mesh_compression') >= 0).toBe(true);
-
-                const positionAccessor = gltf.accessors[dracoExtension.attributes.POSITION];
-                expect(positionAccessor.bufferView).toBeUndefined();
-                expect(positionAccessor.byteLength).toBeUndefined();
-            }), done).toResolve();
-    });
-
-    it('throws if quantize bits is out of range', function() {
-=======
+    it('compresses mesh without indices', async () => {
+        const gltf = await readGltf(triangleWithoutIndicesPath);
+        expect(gltf.accessors.length).toBe(1); // positions
+        expect(gltf.bufferViews.length).toBe(1); // positions
+
+        compressDracoMeshes(gltf);
+
+        expect(gltf.accessors.length).toBe(2); // positions + indices
+        expect(gltf.bufferViews.length).toBe(1); // draco
+
+        const dracoExtension = gltf.meshes[0].primitives[0].extensions.KHR_draco_mesh_compression;
+        expect(dracoExtension.bufferView).toBeDefined();
+        expect(gltf.extensionsUsed.indexOf('KHR_draco_mesh_compression') >= 0).toBe(true);
+        expect(gltf.extensionsRequired.indexOf('KHR_draco_mesh_compression') >= 0).toBe(true);
+
+        const positionAccessor = gltf.accessors[dracoExtension.attributes.POSITION];
+        expect(positionAccessor.bufferView).toBeUndefined();
+        expect(positionAccessor.byteLength).toBeUndefined();
+    });
+
     it('throws if quantize bits is out of range', () => {
->>>>>>> ba8e5c32
         expectOutOfRange(gltf, 'compressionLevel', -1);
         expectOutOfRange(gltf, 'compressionLevel', 11);
         expectOutOfRange(gltf, 'quantizePositionBits', -1);
