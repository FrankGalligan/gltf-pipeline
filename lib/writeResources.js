'use strict';
var Cesium = require('cesium');
var mime = require('mime');
var ForEach = require('./ForEach');
var getImageExtension = require('./getImageExtension');
var mergeBuffers = require('./mergeBuffers');
var removeUnusedElements = require('./removeUnusedElements');

var defaultValue = Cesium.defaultValue;
var defined = Cesium.defined;
var WebGLConstants = Cesium.WebGLConstants;

// .crn (Crunch) is not a supported mime type, so add it
mime.define({'image/crn': ['crn']}, true);

// .glsl shaders are text/plain type
mime.define({'text/plain': ['glsl']}, true);

module.exports = writeResources;

/**
 * Write glTF resources as data uris, buffer views, or files.
 *
 * @param {Object} gltf A javascript object containing a glTF asset.
 * @param {Object} [options] Object with the following properties:
 * @param {String} [options.name] The name of the glTF asset, for writing separate resources.
 * @param {Boolean} [options.separateBuffers=false] Whether to save buffers as separate files.
 * @param {Boolean} [options.separateShaders=false] Whether to save shaders as separate files.
 * @param {Boolean} [options.separateTextures=false] Whether to save images as separate files.
 * @param {Boolean} [options.dataUris=false] Write embedded resources as data uris instead of buffer views.
 * @param {Boolean} [options.dracoOptions.uncompressedFallback=false] If set, add uncompressed fallback versions of the compressed meshes.
 * @param {Object} [options.bufferStorage] When defined, the glTF buffer's underlying Buffer object will be saved here instead of encoded as a data uri or saved as a separate resource.
 * @param {Object} [options.separateResources] When defined, buffers of separate resources will be saved here.
 * @returns {Object} The glTF asset.
 *
 * @private
 */
function writeResources(gltf, options) {
    options = defaultValue(options, {});
    options.separateBuffers = defaultValue(options.separateBuffers, false);
    options.separateTextures = defaultValue(options.separateTextures, false);
    options.separateShaders = defaultValue(options.separateShaders, false);
    options.dataUris = defaultValue(options.dataUris, false);
<<<<<<< HEAD
    options.dracoOptions = defaultValue(options.dracoOptions, {});
    options.dracoOptions.uncompressedFallback = defaultValue(options.dracoOptions.uncompressedFallback, false);
    var promises = [];
=======
>>>>>>> 7584d93b

    ForEach.image(gltf, function(image, i) {
        writeImage(gltf, image, i, options);
        ForEach.compressedImage(image, function(compressedImage) {
            writeImage(gltf, compressedImage, i, options);
        });
    });

    ForEach.shader(gltf, function(shader, i) {
        writeShader(gltf, shader, i, options);
    });

    // Buffers need to be written last because images and shaders may write to new buffers
<<<<<<< HEAD
    return Promise.all(promises)
        .then(function() {
            removeUnusedElements(gltf);
            mergeBuffers(gltf, options.name, options.dracoOptions.uncompressedFallback);

            var bufferPromises = [];
            ForEach.buffer(gltf, function(buffer, bufferId) {
                bufferPromises.push(writeBuffer(gltf, buffer, bufferId, options));
            });
            return Promise.all(bufferPromises);
        })
        .then(function() {
            return gltf;
        });
=======
    removeUnusedElements(gltf);
    mergeBuffers(gltf);
    writeBuffer(gltf, gltf.buffers[0], 0, options);
    return gltf;
>>>>>>> 7584d93b
}

function writeBuffer(gltf, buffer, i, options) {
    if (defined(options.bufferStorage)) {
        options.bufferStorage.buffer = buffer.extras._pipeline.source;
        return;
    }
    writeResource(gltf, buffer, i, options.separateBuffers, true, '.bin', options);
}

function writeImage(gltf, image, i, options) {
    var extension = getImageExtension(image.extras._pipeline.source);
    writeResource(gltf, image, i, options.separateTextures, options.dataUris, extension, options);
    if (defined(image.bufferView)) {
        // Preserve the image mime type when writing to a buffer view
        image.mimeType = mime.getType(extension);
    }
}

function writeShader(gltf, shader, i, options) {
    writeResource(gltf, shader, i, options.separateShaders, options.dataUris, '.glsl', options);
}

function writeResource(gltf, object, index, separate, dataUris, extension, options) {
    if (separate) {
        writeFile(gltf, object, index, extension, options);
    } else if (dataUris) {
        writeDataUri(object, extension);
    } else {
        writeBufferView(gltf, object);
    }
}

function writeDataUri(object, extension) {
    delete object.bufferView;
    var source = object.extras._pipeline.source;
    var mimeType = mime.getType(extension);
    object.uri = 'data:' + mimeType + ';base64,' + source.toString('base64');
}

function writeBufferView(gltf, object) {
    delete object.uri;
    var source = object.extras._pipeline.source;
    if (typeof source === 'string') {
        source = Buffer.from(source);
    }
    var byteLength = source.length;
    var buffers = gltf.buffers;
    var bufferViews = gltf.bufferViews;

    object.bufferView = bufferViews.length;
    bufferViews.push({
        buffer: buffers.length,
        byteOffset: 0,
        byteLength: byteLength
    });
    buffers.push({
        byteLength: byteLength,
        extras: {
            _pipeline: {
                source: source
            }
        }
    });
}

function getProgram(gltf, shaderIndex) {
    return ForEach.program(gltf, function(program, index) {
        if (program.fragmentShader === shaderIndex || program.vertexShader === shaderIndex) {
            return {
                program: program,
                index: index
            };
        }
    });
}

function getName(gltf, object, index, extension, options) {
    var gltfName = options.name;
    var objectName = object.name;

    if (defined(objectName)) {
        return objectName;
    } else if (extension === '.bin') {
        if (defined(gltfName)) {
            return gltfName;
        }
        return 'buffer';
    } else if (extension === '.glsl') {
        var programInfo = getProgram(gltf, index);
        var program = programInfo.program;
        var programIndex = programInfo.index;
        var programName = program.name;
        var shaderType = object.type === WebGLConstants.FRAGMENT_SHADER ? 'FS' : 'VS';
        if (defined(programName)) {
            return programName + shaderType;
        } else if (defined(gltfName)) {
            return gltfName + shaderType + programIndex;
        }
        return shaderType.toLowerCase() + programIndex;
    }

    // Otherwise is an image
    if (defined(gltfName)) {
        return gltfName + index;
    }
    return 'image' + index;
}

function getRelativePath(gltf, object, index, extension, options) {
    var pipelineExtras = object.extras._pipeline;
    var relativePath = pipelineExtras.relativePath;
    if (defined(relativePath)) {
        return relativePath.replace(/\\/g, '/');
    }

    var name = getName(gltf, object, index, extension, options);
    relativePath = name + extension;

    // Check if a file of the same name already exists, and if so, append a number
    var number = 1;
    while (defined(options.separateResources[relativePath])) {
        relativePath = name + '_' + number + extension;
    }
    return relativePath;
}

function writeFile(gltf, object, index, extension, options) {
    delete object.bufferView;
    var source = object.extras._pipeline.source;
    var relativePath = getRelativePath(gltf, object, index, extension, options);
    object.uri = relativePath;
    if (defined(options.separateResources)) {
        options.separateResources[relativePath] = source;
    }
}<|MERGE_RESOLUTION|>--- conflicted
+++ resolved
@@ -41,12 +41,8 @@
     options.separateTextures = defaultValue(options.separateTextures, false);
     options.separateShaders = defaultValue(options.separateShaders, false);
     options.dataUris = defaultValue(options.dataUris, false);
-<<<<<<< HEAD
     options.dracoOptions = defaultValue(options.dracoOptions, {});
     options.dracoOptions.uncompressedFallback = defaultValue(options.dracoOptions.uncompressedFallback, false);
-    var promises = [];
-=======
->>>>>>> 7584d93b
 
     ForEach.image(gltf, function(image, i) {
         writeImage(gltf, image, i, options);
@@ -60,27 +56,13 @@
     });
 
     // Buffers need to be written last because images and shaders may write to new buffers
-<<<<<<< HEAD
-    return Promise.all(promises)
-        .then(function() {
-            removeUnusedElements(gltf);
-            mergeBuffers(gltf, options.name, options.dracoOptions.uncompressedFallback);
-
-            var bufferPromises = [];
-            ForEach.buffer(gltf, function(buffer, bufferId) {
-                bufferPromises.push(writeBuffer(gltf, buffer, bufferId, options));
-            });
-            return Promise.all(bufferPromises);
-        })
-        .then(function() {
-            return gltf;
-        });
-=======
     removeUnusedElements(gltf);
-    mergeBuffers(gltf);
-    writeBuffer(gltf, gltf.buffers[0], 0, options);
+    mergeBuffers(gltf, options.name, options.dracoOptions.uncompressedFallback);
+
+    ForEach.buffer(gltf, function(buffer, bufferId) {
+        writeBuffer(gltf, buffer, bufferId, options);
+    });
     return gltf;
->>>>>>> 7584d93b
 }
 
 function writeBuffer(gltf, buffer, i, options) {
