{
  "name": "gltf-pipeline",
  "version": "2.1.4",
  "description": "Content pipeline tools for optimizing glTF assets.",
  "license": "Apache-2.0",
  "contributors": [
    {
      "name": "Richard Lee, Analytical Graphics, Inc., and Contributors",
      "url": "https://github.com/AnalyticalGraphicsInc/gltf-pipeline/graphs/contributors"
    }
  ],
  "keywords": [
    "glTF",
    "WebGL"
  ],
  "homepage": "https://github.com/AnalyticalGraphicsInc/gltf-pipeline",
  "repository": {
    "type": "git",
    "url": "git@github.com:AnalyticalGraphicsInc/gltf-pipeline.git"
  },
  "bugs": {
    "url": "https://github.com/AnalyticalGraphicsInc/gltf-pipeline/issues"
  },
  "main": "index.js",
  "engines": {
    "node": ">=6.0.0"
  },
  "dependencies": {
    "bluebird": "^3.5.5",
    "cesium": "^1.58.1",
    "draco3d": "^1.3.4",
    "fs-extra": "^8.0.1",
    "mime": "^2.4.4",
    "object-hash": "^2.0.0",
    "uuid": "^3.3.2",
    "yargs": "^14.0.0"
  },
  "devDependencies": {
    "cloc": "^2.5.0",
    "coveralls": "^3.0.4",
    "dependency-tree": "^7.0.2",
    "eslint": "^6.0.0",
    "eslint-config-cesium": "^7.0.0",
    "gulp": "^4.0.2",
    "jasmine": "^3.4.0",
    "jasmine-spec-reporter": "^4.2.1",
    "jsdoc": "^3.6.2",
<<<<<<< HEAD
    "nyc": "^15.0.0",
    "open": "^6.3.0",
=======
    "nyc": "^14.1.1",
    "open": "^7.0.0",
>>>>>>> a549bf1f
    "requirejs": "^2.3.6"
  },
  "scripts": {
    "jsdoc": "jsdoc ./lib -R ./README.md -d doc",
    "eslint": "eslint \"./**/*.js\" --cache --quiet",
    "eslint-watch": "gulp eslint-watch",
    "test": "gulp test",
    "test-watch": "gulp test-watch",
    "coverage": "gulp coverage",
    "coveralls": "cat ./coverage/lcov.info | ./node_modules/.bin/coveralls",
    "cloc": "gulp cloc",
    "build-cesium": "gulp build-cesium"
  },
  "bin": {
    "gltf-pipeline": "./bin/gltf-pipeline.js"
  }
}<|MERGE_RESOLUTION|>--- conflicted
+++ resolved
@@ -45,13 +45,8 @@
     "jasmine": "^3.4.0",
     "jasmine-spec-reporter": "^4.2.1",
     "jsdoc": "^3.6.2",
-<<<<<<< HEAD
     "nyc": "^15.0.0",
-    "open": "^6.3.0",
-=======
-    "nyc": "^14.1.1",
     "open": "^7.0.0",
->>>>>>> a549bf1f
     "requirejs": "^2.3.6"
   },
   "scripts": {
